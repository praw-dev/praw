--- conflicted
+++ resolved
@@ -61,19 +61,8 @@
 
     """
 
-<<<<<<< HEAD
     REPR_FIELD = 'name'
     STR_FIELD = REPR_FIELD
-=======
-    STR_FIELD = "name"
-
-    @classmethod
-    def from_data(cls, reddit, data):
-        """Return an instance of Redditor, or None from ``data``."""
-        if data == "[deleted]":
-            return None
-        return cls(reddit, data)
->>>>>>> 870e77d8
 
     @property
     def stream(self):
@@ -108,7 +97,6 @@
         :param name: The name of the redditor.
 
         """
-<<<<<<< HEAD
         if [name, _data].count(None) != 1:
             raise TypeError('Either `name` or `_data` must be provided.')
 
@@ -127,23 +115,6 @@
 
     def _info_path(self):
         return API_PATH['user_about'].format(user=self.name)
-=======
-        if bool(name) == bool(_data):
-            raise TypeError("Either `name` or `_data` must be provided.")
-        if _data:
-            assert (
-                isinstance(_data, dict) and "name" in _data
-            ), "Please file a bug with PRAW"
-        super(Redditor, self).__init__(reddit, _data)
-        self._listing_use_sort = True
-        if name:
-            self.name = name
-        self._path = API_PATH["user"].format(user=self)
-        self._stream = None
-
-    def _info_path(self):
-        return API_PATH["user_about"].format(user=self)
->>>>>>> 870e77d8
 
     def _friend(self, method, data):
         url = API_PATH["friend_v1"].format(user=self)
