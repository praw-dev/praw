--- conflicted
+++ resolved
@@ -39,12 +39,8 @@
 
     """
 
-<<<<<<< HEAD
     REPR_FIELD = 'id'
     STR_FIELD = 'fullname'
-=======
-    STR_FIELD = "id"
->>>>>>> 870e77d8
 
     @classmethod
     def parse(cls, data, reddit):
