"""Provide the Submission class."""
from typing import Any, Dict, List, Optional, TypeVar, Union
from urllib.parse import urljoin

from ...const import API_PATH
from ...exceptions import ClientException
from ...util.cache import cachedproperty
from ..comment_forest import CommentForest
from ..listing.listing import Listing
from ..listing.mixins import SubmissionListingMixin
from .base import RedditBase
from .mixins import FullnameMixin, ThingModerationMixin, UserContentMixin
from .redditor import Redditor
from .subreddit import Subreddit

_Submission = TypeVar("_Submission")
Reddit = TypeVar("Reddit")


class SubmissionFlair:
    """Provide a set of functions pertaining to Submission flair."""

    def __init__(self, submission: _Submission):
        """Create a SubmissionFlair instance.

        :param submission: The submission associated with the flair functions.

        """
        self.submission = submission

    def choices(self) -> List[Dict[str, Union[bool, list, str]]]:
        """Return list of available flair choices.

        Choices are required in order to use :meth:`.select`.

        For example:

        .. code:: python

           choices = submission.flair.choices()

        """
        url = API_PATH["flairselector"].format(
            subreddit=self.submission.subreddit
        )
        return self.submission._reddit.post(
            url, data={"link": self.submission.fullname}
        )["choices"]

    def select(self, flair_template_id: str, text: Optional[str] = None):
        """Select flair for submission.

<<<<<<< HEAD
        This attribute is used to work with flair as a regular user of the
        subreddit the submission belongs to. Moderators can directly use
        :class:`.SubmissionModerationFlair`.
=======
        :param flair_template_id: The flair template to select. The possible
            ``flair_template_id`` values can be discovered through
            :meth:`.choices`.
        :param text: If the template's ``flair_text_editable`` value is True,
            this value will set a custom text (default: None).
>>>>>>> 2b9e686b

        For example, to select an arbitrary editable flair text (assuming there
        is one) and set a custom value try:

        .. code:: python

           choices = submission.flair.choices()
           template_id = next(x for x in choices
                              if x['flair_text_editable'])['flair_template_id']
           submission.flair.select(template_id, 'my custom value')

        """
        data = {
            "flair_template_id": flair_template_id,
            "link": self.submission.fullname,
            "text": text,
        }
        url = API_PATH["select_flair"].format(
            subreddit=self.submission.subreddit
        )
        self.submission._reddit.post(url, data=data)


class SubmissionModeration(ThingModerationMixin):
    """Provide a set of functions pertaining to Submission moderation.

    Example usage:

    .. code:: python

       submission = reddit.submission(id="8dmv8z")
       submission.mod.approve()

    """

    REMOVAL_MESSAGE_API = "removal_link_message"

    def __init__(self, submission: _Submission):
        """Create a SubmissionModeration instance.

        :param submission: The submission to moderate.

        """
        self.thing = submission

    def contest_mode(self, state: bool = True):
        """Set contest mode for the comments of this submission.

        :param state: (boolean) True enables contest mode, False, disables
            (default: True).

        Contest mode have the following effects:
          * The comment thread will default to being sorted randomly.
          * Replies to top-level comments will be hidden behind
            "[show replies]" buttons.
          * Scores will be hidden from non-moderators.
          * Scores accessed through the API (mobile apps, bots) will be
            obscured to "1" for non-moderators.

        Example usage:

        .. code:: python

           submission = reddit.submission(id='5or86n')
           submission.mod.contest_mode(state=True)

        """
        self.thing._reddit.post(
            API_PATH["contest_mode"],
            data={"id": self.thing.fullname, "state": state},
        )

    def flair(self, text: str = "", css_class: str = ""):
        """Set flair for the submission.

        :param text: The flair text to associate with the Submission (default:
            '').
        :param css_class: The css class to associate with the flair html
            (default: '').

        This method can only be used by an authenticated user who is a
        moderator of the Submission's Subreddit.

        Example usage:

        .. code:: python

           submission = reddit.submission(id='5or86n')
           submission.mod.flair(text='PRAW', css_class='bot')

        """
        data = {
            "css_class": css_class,
            "link": self.thing.fullname,
            "text": text,
        }
        url = API_PATH["flair"].format(subreddit=self.thing.subreddit)
        self.thing._reddit.post(url, data=data)

    def nsfw(self):
        """Mark as not safe for work.

        This method can be used both by the submission author and moderators of
        the subreddit that the submission belongs to.

        Example usage:

        .. code:: python

           submission = reddit.subreddit('test').submit('nsfw test',
                                                        selftext='nsfw')
           submission.mod.nsfw()

        See also :meth:`~.sfw`

        """
        self.thing._reddit.post(
            API_PATH["marknsfw"], data={"id": self.thing.fullname}
        )

    def set_original_content(self):
        """Mark as original content.

        This method can be used by moderators of the subreddit that the
        submission belongs to. If the subreddit has enabled the Original
        Content beta feature in settings, then the submission's author
        can use it as well.

        Example usage:

        .. code:: python

           submission = reddit.subreddit('test').submit('oc test',
                                                        selftext='original')
           submission.mod.set_original_content()

        See also :meth:`.unset_original_content`

        """
        data = {
            "id": self.thing.id,
            "fullname": self.thing.fullname,
            "should_set_oc": True,
            "executed": False,
            "r": self.thing.subreddit,
        }
        self.thing._reddit.post(API_PATH["set_original_content"], data=data)

    def sfw(self):
        """Mark as safe for work.

        This method can be used both by the submission author and moderators of
        the subreddit that the submission belongs to.

        Example usage:

        .. code:: python

           submission = reddit.submission(id='5or86n')
           submission.mod.sfw()

        See also :meth:`~.nsfw`

        """
        self.thing._reddit.post(
            API_PATH["unmarknsfw"], data={"id": self.thing.fullname}
        )

    def spoiler(self):
        """Indicate that the submission contains spoilers.

        This method can be used both by the submission author and moderators of
        the subreddit that the submission belongs to.

        Example usage:

        .. code:: python

           submission = reddit.submission(id='5or86n')
           submission.mod.spoiler()

        See also :meth:`~.unspoiler`

        """
        self.thing._reddit.post(
            API_PATH["spoiler"], data={"id": self.thing.fullname}
        )

    def sticky(self, state: bool = True, bottom: bool = True):
        """Set the submission's sticky state in its subreddit.

        :param state: (boolean) True sets the sticky for the submission, false
            unsets (default: True).
        :param bottom: (boolean) When true, set the submission as the bottom
            sticky. If no top sticky exists, this submission will become the
            top sticky regardless (default: True).

        This submission will replace an existing stickied submission if one
        exists.

        For example:

        .. code:: python

           submission = reddit.submission(id='5or86n')
           submission.mod.sticky()

        """
        data = {"id": self.thing.fullname, "state": state}
        if not bottom:
            data["num"] = 1
        return self.thing._reddit.post(
            API_PATH["sticky_submission"], data=data
        )

    def suggested_sort(self, sort: str = "blank"):
        """Set the suggested sort for the comments of the submission.

        :param sort: Can be one of: confidence, top, new, controversial, old,
            random, qa, blank (default: blank).

        """
        self.thing._reddit.post(
            API_PATH["suggested_sort"],
            data={"id": self.thing.fullname, "sort": sort},
        )

    def unset_original_content(self):
        """Indicate that the submission is not original content.

        This method can be used by moderators of the subreddit that the
        submission belongs to. If the subreddit has enabled the Original
        Content beta feature in settings, then the submission's author
        can use it as well.

        Example usage:

        .. code:: python

           submission = reddit.subreddit('test').submit('oc test',
                                                        selftext='original')
           submission.mod.unset_original_content()

        See also :meth:`.set_original_content`

        """
        data = {
            "id": self.thing.id,
            "fullname": self.thing.fullname,
            "should_set_oc": False,
            "executed": False,
            "r": self.thing.subreddit,
        }
        self.thing._reddit.post(API_PATH["set_original_content"], data=data)

    def unspoiler(self):
        """Indicate that the submission does not contain spoilers.

        This method can be used both by the submission author and moderators of
        the subreddit that the submission belongs to.

        For example:

        .. code:: python

           submission = reddit.subreddit('test').submit('not spoiler',
                                                        selftext='spoiler')
           submission.mod.unspoiler()

        See also :meth:`~.spoiler`

        """
        self.thing._reddit.post(
            API_PATH["unspoiler"], data={"id": self.thing.fullname}
        )


<<<<<<< HEAD
=======
class Submission(
    SubmissionListingMixin, UserContentMixin, FullnameMixin, RedditBase
):
    """A class for submissions to reddit.

    **Typical Attributes**

    This table describes attributes that typically belong to objects of this
    class. Since attributes are dynamically provided (see
    :ref:`determine-available-attributes-of-an-object`), there is not a
    guarantee that these attributes will always be present, nor is this list
    comprehensive in any way.

    =========================== ===============================================
    Attribute                   Description
    =========================== ===============================================
    ``author``                  Provides an instance of :class:`.Redditor`.
    ``clicked``                 Whether or not the submission has been clicked
                                by the client.
    ``comments``                Provides an instance of
                                :class:`.CommentForest`.
    ``created_utc``             Time the submission was created, represented in
                                `Unix Time`_.
    ``distinguished``           Whether or not the submission is distinguished.
    ``edited``                  Whether or not the submission has been edited.
    ``id``                      ID of the submission.
    ``is_original_content``     Whether or not the submission has been set
                                as original content.
    ``is_self``                 Whether or not the submission is a selfpost
                                (text-only).
    ``link_flair_template_id``  The link flair's ID, or None if not flaired.
    ``link_flair_text``         The link flair's text content, or None if not
                                flaired.
    ``locked``                  Whether or not the submission has been locked.
    ``name``                    Fullname of the submission.
    ``num_comments``            The number of comments on the submission.
    ``over_18``                 Whether or not the submission has been marked
                                as NSFW.
    ``permalink``               A permalink for the submission.
    ``score``                   The number of upvotes for the submission.
    ``selftext``                The submissions' selftext - an empty string if
                                a link post.
    ``spoiler``                 Whether or not the submission has been marked
                                as a spoiler.
    ``stickied``                Whether or not the submission is stickied.
    ``subreddit``               Provides an instance of :class:`.Subreddit`.
    ``title``                   The title of the submission.
    ``upvote_ratio``            The percentage of upvotes from all votes on the
                                submission.
    ``url``                     The URL the submission links to, or the
                                permalink if a selfpost.
    =========================== ===============================================


    .. _Unix Time: https://en.wikipedia.org/wiki/Unix_time

    """

    STR_FIELD = "id"

    @staticmethod
    def id_from_url(url: str) -> str:
        """Return the ID contained within a submission URL.

        :param url: A url to a submission in one of the following formats (http
            urls will also work):
            * https://redd.it/2gmzqe
            * https://reddit.com/comments/2gmzqe/
            * https://www.reddit.com/r/redditdev/comments/2gmzqe/praw_https/

        Raise :class:`.ClientException` if URL is not a valid submission URL.

        """
        parts = RedditBase._url_parts(url)
        if "comments" not in parts:
            submission_id = parts[-1]
            if "r" in parts:
                raise ClientException(
                    "Invalid URL (subreddit, "
                    "not submission): {}".format(url)
                )
        else:
            submission_id = parts[parts.index("comments") + 1]

        if not submission_id.isalnum():
            raise ClientException("Invalid URL: {}".format(url))
        return submission_id

    @property
    def _kind(self):
        """Return the class's kind."""
        return self._reddit.config.kinds["submission"]

    @property
    def comments(self) -> CommentForest:
        """Provide an instance of :class:`.CommentForest`.

        This attribute can use used, for example, to obtain a flat list of
        comments, with any :class:`.MoreComments` removed:

        .. code:: python

           submission.comments.replace_more(limit=0)
           comments = submission.comments.list()

        Sort order and comment limit can be set with the ``comment_sort`` and
        ``comment_limit`` attributes before comments are fetched, including
        any call to :meth:`.replace_more`:

        .. code:: python

           submission.comment_sort = 'new'
           comments = submission.comments.list()

        See :ref:`extracting_comments` for more on working with a
        :class:`.CommentForest`.

        """
        # This assumes _comments is set so that _fetch is called when it's not.
        return self._comments

    @cachedproperty
    def flair(self) -> SubmissionFlair:
        """Provide an instance of :class:`.SubmissionFlair`.

        This attribute is used to work with flair as a regular user of the
        subreddit the submission belongs to. Moderators can directly use
        :meth:`.flair`.

        For example, to select an arbitrary editable flair text (assuming there
        is one) and set a custom value try:

        .. code:: python

           choices = submission.flair.choices()
           template_id = next(x for x in choices
                              if x['flair_text_editable'])['flair_template_id']
           submission.flair.select(template_id, 'my custom value')

        """
        return SubmissionFlair(self)

    @cachedproperty
    def mod(self) -> SubmissionModeration:
        """Provide an instance of :class:`.SubmissionModeration`."""
        return SubmissionModeration(self)

    @property
    def shortlink(self) -> str:
        """Return a shortlink to the submission.

        For example http://redd.it/eorhm is a shortlink for
        https://www.reddit.com/r/announcements/comments/eorhm/reddit_30_less_typing/.

        """
        return urljoin(self._reddit.config.short_url, self.id)

    def __init__(
        self,
        reddit: Reddit,
        id: Optional[str] = None,  # pylint: disable=redefined-builtin
        url: Optional[str] = None,
        _data: Optional[Dict[str, Any]] = None,
    ):
        """Initialize a Submission instance.

        :param reddit: An instance of :class:`~.Reddit`.
        :param id: A reddit base36 submission ID, e.g., ``2gmzqe``.
        :param url: A URL supported by
            :meth:`~praw.models.Submission.id_from_url`.

        Either ``id`` or ``url`` can be provided, but not both.

        """
        if [id, url, _data].count(None) != 2:
            raise TypeError(
                "Exactly one of `id`, `url`, or `_data` must be provided."
            )
        super().__init__(reddit, _data=_data)
        self.comment_limit = 2048

        # Specify the sort order for ``comments``
        self.comment_sort = "best"

        if id is not None:
            self.id = id
        elif url is not None:
            self.id = self.id_from_url(url)

        self._comments_by_id = {}

    def __setattr__(self, attribute: str, value: Any):
        """Objectify author, and subreddit attributes."""
        if attribute == "author":
            value = Redditor.from_data(self._reddit, value)
        elif attribute == "subreddit":
            value = Subreddit(self._reddit, value)
        super().__setattr__(attribute, value)

    def _chunk(self, other_submissions, chunk_size):
        all_submissions = [self.fullname]
        if other_submissions:
            all_submissions += [x.fullname for x in other_submissions]

        for position in range(0, len(all_submissions), chunk_size):
            yield ",".join(all_submissions[position : position + 50])

    def _fetch_info(self):
        return (
            "submission",
            {"id": self.id},
            {"limit": self.comment_limit, "sort": self.comment_sort},
        )

    def _fetch_data(self):
        name, fields, params = self._fetch_info()
        path = API_PATH[name].format(**fields)
        return self._reddit.request("GET", path, params)

    def _fetch(self):
        data = self._fetch_data()
        submission_listing, comment_listing = data
        comment_listing = Listing(self._reddit, _data=comment_listing["data"])

        submission_data = submission_listing["data"]["children"][0]["data"]
        submission = type(self)(self._reddit, _data=submission_data)
        delattr(submission, "comment_limit")
        delattr(submission, "comment_sort")
        submission._comments = CommentForest(self)

        self.__dict__.update(submission.__dict__)
        self.comments._update(comment_listing.children)

        self._fetched = True

    def mark_visited(self):
        """Mark submission as visited.

        This method requires a subscription to reddit premium.

        Example usage:

        .. code:: python

           submission = reddit.submission(id='5or86n')
           submission.mark_visited()

        """
        data = {"links": self.fullname}
        self._reddit.post(API_PATH["store_visits"], data=data)

    def hide(self, other_submissions: Optional[List[_Submission]] = None):
        """Hide Submission.

        :param other_submissions: When provided, additionally
            hide this list of :class:`.Submission` instances
            as part of a single request (default: None).

        Example usage:

        .. code:: python

           submission = reddit.submission(id='5or86n')
           submission.hide()

        See also :meth:`~.unhide`

        """
        for submissions in self._chunk(other_submissions, 50):
            self._reddit.post(API_PATH["hide"], data={"id": submissions})

    def unhide(self, other_submissions: Optional[List[_Submission]] = None):
        """Unhide Submission.

        :param other_submissions: When provided, additionally
            unhide this list of :class:`.Submission` instances
            as part of a single request (default: None).

        Example usage:

        .. code:: python

           submission = reddit.submission(id='5or86n')
           submission.unhide()

        See also :meth:`~.hide`

        """
        for submissions in self._chunk(other_submissions, 50):
            self._reddit.post(API_PATH["unhide"], data={"id": submissions})

    def crosspost(
        self,
        subreddit: Subreddit,
        title: Optional[str] = None,
        send_replies: bool = True,
        flair_id: Optional[str] = None,
        flair_text: Optional[str] = None,
        nsfw: bool = False,
        spoiler: bool = False,
    ) -> _Submission:
        """Crosspost the submission to a subreddit.

        .. note::
            Be aware you have to be subscribed to the target subreddit.

        :param subreddit: Name of the subreddit or :class:`~.Subreddit`
            object to crosspost into.
        :param title: Title of the submission. Will use this submission's
            title if `None` (default: None).
        :param flair_id: The flair template to select (default: None).
        :param flair_text: If the template's ``flair_text_editable`` value is
            True, this value will set a custom text (default: None).
        :param send_replies: When True, messages will be sent to the
            submission author when comments are made to the submission
            (default: True).
        :param nsfw: Whether or not the submission should be marked NSFW
            (default: False).
        :param spoiler: Whether or not the submission should be marked as
            a spoiler (default: False).
        :returns: A :class:`~.Submission` object for the newly created
            submission.

        Example usage:

        .. code:: python

           submission = reddit.submission(id='5or86n')
           cross_post = submission.crosspost(subreddit="learnprogramming",
                                             send_replies=False)

        See also :meth:`~.hide`

        """
        if title is None:
            title = self.title

        data = {
            "sr": str(subreddit),
            "title": title,
            "sendreplies": bool(send_replies),
            "kind": "crosspost",
            "crosspost_fullname": self.fullname,
            "nsfw": bool(nsfw),
            "spoiler": bool(spoiler),
        }
        for key, value in (("flair_id", flair_id), ("flair_text", flair_text)):
            if value is not None:
                data[key] = value

        return self._reddit.post(API_PATH["submit"], data=data)


>>>>>>> 2b9e686b
Subreddit._submission_class = Submission<|MERGE_RESOLUTION|>--- conflicted
+++ resolved
@@ -50,17 +50,11 @@
     def select(self, flair_template_id: str, text: Optional[str] = None):
         """Select flair for submission.
 
-<<<<<<< HEAD
-        This attribute is used to work with flair as a regular user of the
-        subreddit the submission belongs to. Moderators can directly use
-        :class:`.SubmissionModerationFlair`.
-=======
         :param flair_template_id: The flair template to select. The possible
             ``flair_template_id`` values can be discovered through
             :meth:`.choices`.
         :param text: If the template's ``flair_text_editable`` value is True,
             this value will set a custom text (default: None).
->>>>>>> 2b9e686b
 
         For example, to select an arbitrary editable flair text (assuming there
         is one) and set a custom value try:
@@ -338,8 +332,6 @@
         )
 
 
-<<<<<<< HEAD
-=======
 class Submission(
     SubmissionListingMixin, UserContentMixin, FullnameMixin, RedditBase
 ):
@@ -693,5 +685,4 @@
         return self._reddit.post(API_PATH["submit"], data=data)
 
 
->>>>>>> 2b9e686b
 Subreddit._submission_class = Submission