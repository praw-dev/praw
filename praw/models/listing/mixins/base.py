"""Provide the BaseListingMixin class."""
from ....const import urljoin
from ...base import PRAWBase
from ..generator import ListingGenerator


def _prepare(praw_object, arguments_dict, target):
    """Fix for Redditor methods that use a query param rather than subpath."""
<<<<<<< HEAD
    if (hasattr(praw_object, '_listing_use_sort')
            and praw_object._listing_use_sort):
        PRAWBase._safely_add_arguments(arguments_dict, 'params', sort=target)
=======
    if praw_object.__dict__.get("_listing_use_sort"):
        PRAWBase._safely_add_arguments(arguments_dict, "params", sort=target)
>>>>>>> 870e77d8
        return praw_object._path
    return urljoin(praw_object._path, target)


class BaseListingMixin(PRAWBase):
    """Adds minimum set of methods that apply to all listing objects."""

    VALID_TIME_FILTERS = {"all", "day", "hour", "month", "week", "year"}

    @staticmethod
    def _validate_time_filter(time_filter):
        """Raise :py:class:`.ValueError` if ``time_filter`` is not valid."""
        if time_filter not in BaseListingMixin.VALID_TIME_FILTERS:
            raise ValueError(
                "time_filter must be one of: {}".format(
                    ", ".join(BaseListingMixin.VALID_TIME_FILTERS)
                )
            )

    def controversial(self, time_filter="all", **generator_kwargs):
        """Return a ListingGenerator for controversial submissions.

        :param time_filter: Can be one of: all, day, hour, month, week, year
            (default: all).

        Raise :py:class:`.ValueError` if ``time_filter`` is invalid.

        Additional keyword arguments are passed in the initialization of
        :class:`.ListingGenerator`.

        This method can be used like:

        .. code:: python

           reddit.domain('imgur.com').controversial('week')
           reddit.multireddit('samuraisam', 'programming').controversial('day')
           reddit.redditor('spez').controversial('month')
           reddit.redditor('spez').comments.controversial('year')
           reddit.redditor('spez').submissions.controversial('all')
           reddit.subreddit('all').controversial('hour')

        """
        self._validate_time_filter(time_filter)
        self._safely_add_arguments(generator_kwargs, "params", t=time_filter)
        url = _prepare(self, generator_kwargs, "controversial")
        return ListingGenerator(self._reddit, url, **generator_kwargs)

    def hot(self, **generator_kwargs):
        """Return a ListingGenerator for hot items.

        Additional keyword arguments are passed in the initialization of
        :class:`.ListingGenerator`.

        This method can be used like:

        .. code:: python

           reddit.domain('imgur.com').hot()
           reddit.multireddit('samuraisam', 'programming').hot()
           reddit.redditor('spez').hot()
           reddit.redditor('spez').comments.hot()
           reddit.redditor('spez').submissions.hot()
           reddit.subreddit('all').hot()

        """
        generator_kwargs.setdefault("params", {})
        url = _prepare(self, generator_kwargs, "hot")
        return ListingGenerator(self._reddit, url, **generator_kwargs)

    def new(self, **generator_kwargs):
        """Return a ListingGenerator for new items.

        Additional keyword arguments are passed in the initialization of
        :class:`.ListingGenerator`.

        This method can be used like:

        .. code:: python

           reddit.domain('imgur.com').new()
           reddit.multireddit('samuraisam', 'programming').new()
           reddit.redditor('spez').new()
           reddit.redditor('spez').comments.new()
           reddit.redditor('spez').submissions.new()
           reddit.subreddit('all').new()

        """
        generator_kwargs.setdefault("params", {})
        url = _prepare(self, generator_kwargs, "new")
        return ListingGenerator(self._reddit, url, **generator_kwargs)

    def top(self, time_filter="all", **generator_kwargs):
        """Return a ListingGenerator for top submissions.

        :param time_filter: Can be one of: all, day, hour, month, week, year
            (default: all).

        Raise :py:class:`.ValueError` if ``time_filter`` is invalid.

        Additional keyword arguments are passed in the initialization of
        :class:`.ListingGenerator`.

        This method can be used like:

        .. code:: python

           reddit.domain('imgur.com').top('week')
           reddit.multireddit('samuraisam', 'programming').top('day')
           reddit.redditor('spez').top('month')
           reddit.redditor('spez').comments.top('year')
           reddit.redditor('spez').submissions.top('all')
           reddit.subreddit('all').top('hour')

        """
        self._validate_time_filter(time_filter)
        self._safely_add_arguments(generator_kwargs, "params", t=time_filter)
        url = _prepare(self, generator_kwargs, "top")
        return ListingGenerator(self._reddit, url, **generator_kwargs)<|MERGE_RESOLUTION|>--- conflicted
+++ resolved
@@ -6,14 +6,9 @@
 
 def _prepare(praw_object, arguments_dict, target):
     """Fix for Redditor methods that use a query param rather than subpath."""
-<<<<<<< HEAD
     if (hasattr(praw_object, '_listing_use_sort')
             and praw_object._listing_use_sort):
         PRAWBase._safely_add_arguments(arguments_dict, 'params', sort=target)
-=======
-    if praw_object.__dict__.get("_listing_use_sort"):
-        PRAWBase._safely_add_arguments(arguments_dict, "params", sort=target)
->>>>>>> 870e77d8
         return praw_object._path
     return urljoin(praw_object._path, target)
 
