# This file is part of PRAW.
#
# PRAW is free software: you can redistribute it and/or modify it under the
# terms of the GNU General Public License as published by the Free Software
# Foundation, either version 3 of the License, or (at your option) any later
# version.
#
# PRAW is distributed in the hope that it will be useful, but WITHOUT ANY
# WARRANTY; without even the implied warranty of MERCHANTABILITY or FITNESS FOR
# A PARTICULAR PURPOSE.  See the GNU General Public License for more details.
#
# You should have received a copy of the GNU General Public License along with
# PRAW.  If not, see <http://www.gnu.org/licenses/>.

"""
Python Reddit API Wrapper.

PRAW, an acronym for "Python Reddit API Wrapper", is a python package that
allows for simple access to reddit's API. PRAW aims to be as easy to use as
possible and is designed to follow all of reddit's API rules. You have to give
a useragent, everything else is handled by PRAW so you needn't worry about
violating them.

More information about PRAW can be found at https://github.com/praw-dev/praw
"""

from __future__ import print_function, unicode_literals

import json
import os
import platform
import re
import six
import sys
from praw import decorators, errors
from praw.handlers import DefaultHandler
from praw.helpers import normalize_url
from praw.internal import (_prepare_request, _raise_redirect_exceptions,
                           _raise_response_exceptions, _to_reddit_list)
from praw.settings import CONFIG
from requests import Session
from requests.compat import urljoin
from requests.utils import to_native_string
from requests import Request
# pylint: disable=F0401
from six.moves import html_entities, http_cookiejar
from six.moves.urllib.parse import parse_qs, urlparse, urlunparse
# pylint: enable=F0401
from update_checker import update_check
from warnings import warn_explicit


__version__ = '3.3.0'

MIN_PNG_SIZE = 67
MIN_JPEG_SIZE = 128
MAX_IMAGE_SIZE = 512000
JPEG_HEADER = b'\xff\xd8\xff'
PNG_HEADER = b'\x89\x50\x4e\x47\x0d\x0a\x1a\x0a'

# Compatibility
if six.PY3:
    CHR = chr
else:
    CHR = unichr  # NOQA


class Config(object):  # pylint: disable=R0903
    """A class containing the configuration for a reddit site."""

    API_PATHS = {'accept_mod_invite':   'api/accept_moderator_invite',
                 'access_token_url':    'api/v1/access_token/',
                 'approve':             'api/approve/',
                 'authorize':           'api/v1/authorize/',
                 'banned':              'r/{subreddit}/about/banned/',
                 'blocked':             'prefs/blocked/',
                 'by_id':               'by_id/',
                 'captcha':             'captcha/',
                 'clearflairtemplates': 'api/clearflairtemplates/',
                 'collapse_message':    'api/collapse_message/',
                 'comment':             'api/comment/',
                 'comment_replies':     'message/comments/',
                 'comments':            'comments/',
                 'compose':             'api/compose/',
                 'contest_mode':        'api/set_contest_mode/',
                 'contributors':        'r/{subreddit}/about/contributors/',
                 'controversial':       'controversial/',
                 'default_subreddits':  'subreddits/default/',
                 'del':                 'api/del/',
                 'deleteflair':         'api/deleteflair',
                 'delete_redditor':     'api/delete_user',
                 'delete_sr_header':    'r/{subreddit}/api/delete_sr_header',
                 'delete_sr_image':     'r/{subreddit}/api/delete_sr_img',
                 'distinguish':         'api/distinguish/',
                 'domain':              'domain/{domain}/',
                 'duplicates':          'duplicates/{submissionid}/',
                 'edit':                'api/editusertext/',
                 'edited':              'r/{subreddit}/about/edited/',
                 'flair':               'api/flair/',
                 'flairconfig':         'api/flairconfig/',
                 'flaircsv':            'api/flaircsv/',
                 'flairlist':           'r/{subreddit}/api/flairlist/',
                 'flairselector':       'api/flairselector/',
                 'flairtemplate':       'api/flairtemplate/',
                 'friend':              'api/friend/',
                 'friend_v1':           'api/v1/me/friends/{user}',
                 'friends':             'prefs/friends/',
                 'gild_thing':          'api/v1/gold/gild/{fullname}/',
                 'gild_user':           'api/v1/gold/give/{username}/',
                 'help':                'help/',
                 'hide':                'api/hide/',
                 'ignore_reports':      'api/ignore_reports/',
                 'inbox':               'message/inbox/',
                 'info':                'api/info/',
                 'leavecontributor':    'api/leavecontributor',
                 'leavemoderator':      'api/leavemoderator',
                 'login':               'api/login/',
                 'me':                  'api/v1/me',
                 'mentions':            'message/mentions',
                 'message':             'message/messages/{messageid}/',
                 'messages':            'message/messages/',
                 'moderators':          'r/{subreddit}/about/moderators/',
                 'modlog':              'r/{subreddit}/about/log/',
                 'modqueue':            'r/{subreddit}/about/modqueue/',
                 'mod_mail':            'r/{subreddit}/message/moderator/',
                 'morechildren':        'api/morechildren/',
                 'my_con_subreddits':   'subreddits/mine/contributor/',
                 'my_mod_subreddits':   'subreddits/mine/moderator/',
                 'my_multis':           'api/multi/mine/',
                 'my_subreddits':       'subreddits/mine/subscriber/',
                 'new':                 'new/',
                 'new_subreddits':      'subreddits/new/',
                 'marknsfw':            'api/marknsfw/',
                 'multireddit':         'user/{user}/m/{multi}/',
                 'multireddit_add':     ('api/multi/user/{user}/m/{multi}/r/'
                                         '{subreddit}'),
                 'multireddit_about':   'api/multi/user/{user}/m/{multi}/',
                 'multireddit_copy':    'api/multi/copy/',
                 'multireddit_mine':    'me/m/{multi}/',
                 'multireddit_rename':  'api/multi/rename/',
                 'multireddit_user':    'api/multi/user/{user}/',
                 'mute_sender':         'api/mute_message_author/',
                 'muted':               'r/{subreddit}/about/muted/',
                 'popular_subreddits':  'subreddits/popular/',
                 'post_replies':        'message/selfreply/',
                 'read_message':        'api/read_message/',
                 'reddit_url':          '/',
                 'register':            'api/register/',
                 'remove':              'api/remove/',
                 'report':              'api/report/',
                 'reports':             'r/{subreddit}/about/reports/',
                 'rising':              'rising/',
                 'save':                'api/save/',
                 'saved':               'saved/',
                 'search':              'r/{subreddit}/search/',
                 'search_reddit_names': 'api/search_reddit_names/',
                 'select_flair':        'api/selectflair/',
                 'sent':                'message/sent/',
                 'sticky':              'r/{subreddit}/about/sticky/',
                 'sticky_submission':   'api/set_subreddit_sticky/',
                 'site_admin':          'api/site_admin/',
                 'spam':                'r/{subreddit}/about/spam/',
                 'stylesheet':          'r/{subreddit}/about/stylesheet/',
                 'submit':              'api/submit/',
                 'sub_comments_gilded': 'r/{subreddit}/comments/gilded/',
                 'sub_recommendations': 'api/recommend/sr/{subreddits}',
                 'subreddit':           'r/{subreddit}/',
                 'subreddit_about':     'r/{subreddit}/about/',
                 'subreddit_comments':  'r/{subreddit}/comments/',
                 'subreddit_css':       'api/subreddit_stylesheet/',
                 'subreddit_random':    'r/{subreddit}/random/',
                 'subreddit_settings':  'r/{subreddit}/about/edit/',
                 'subreddit_traffic':   'r/{subreddit}/about/traffic/',
                 'subscribe':           'api/subscribe/',
                 'suggested_sort':      'api/set_suggested_sort/',
                 'top':                 'top/',
                 'uncollapse_message':  'api/uncollapse_message/',
                 'unfriend':            'api/unfriend/',
                 'unhide':              'api/unhide/',
                 'unmarknsfw':          'api/unmarknsfw/',
                 'unmoderated':         'r/{subreddit}/about/unmoderated/',
                 'unmute_sender':       'api/unmute_message_author/',
                 'unignore_reports':    'api/unignore_reports/',
                 'unread':              'message/unread/',
                 'unread_message':      'api/unread_message/',
                 'unsave':              'api/unsave/',
                 'upload_image':        'api/upload_sr_img',
                 'user':                'user/{user}/',
                 'user_about':          'user/{user}/about/',
                 'username_available':  'api/username_available/',
                 'vote':                'api/vote/',
                 'wiki_edit':           'api/wiki/edit/',
                 'wiki_page':           'r/{subreddit}/wiki/{page}',  # No /
                 'wiki_page_editor':    ('r/{subreddit}/api/wiki/alloweditor/'
                                         '{method}'),
                 'wiki_page_settings':  'r/{subreddit}/wiki/settings/{page}',
                 'wiki_pages':          'r/{subreddit}/wiki/pages/',
                 'wiki_banned':         'r/{subreddit}/about/wikibanned/',
                 'wiki_contributors':   'r/{subreddit}/about/wikicontributors/'
                 }
    WWW_PATHS = set(['authorize'])

    @staticmethod
    def ua_string(praw_info):
        """Return the user-agent string.

        The user-agent string contains PRAW version and platform version info.

        """
        if os.environ.get('SERVER_SOFTWARE') is not None:
            # Google App Engine information
            # https://developers.google.com/appengine/docs/python/
            info = os.environ.get('SERVER_SOFTWARE')
        else:
            # Standard platform information
            info = platform.platform(True).encode('ascii', 'ignore')

        return '{0} PRAW/{1} Python/{2} {3}'.format(
            praw_info, __version__, sys.version.split()[0], info)

    def __init__(self, site_name, **kwargs):
        """Initialize PRAW's configuration."""
        def config_boolean(item):
            return item and item.lower() in ('1', 'yes', 'true', 'on')

        obj = dict(CONFIG.items(site_name))
        # Overwrite configuration file settings with those given during
        # instantiation of the Reddit instance.
        for key, value in kwargs.items():
            obj[key] = value

        self.api_url = 'https://' + obj['api_domain']
        self.permalink_url = 'https://' + obj['permalink_domain']
        self.oauth_url = ('https://' if config_boolean(obj['oauth_https'])
                          else 'http://') + obj['oauth_domain']
        self.api_request_delay = float(obj['api_request_delay'])
        self.by_kind = {obj['comment_kind']:    objects.Comment,
                        obj['message_kind']:    objects.Message,
                        obj['redditor_kind']:   objects.Redditor,
                        obj['submission_kind']: objects.Submission,
                        obj['subreddit_kind']:  objects.Subreddit,
                        'LabeledMulti':         objects.Multireddit,
                        'modaction':            objects.ModAction,
                        'more':                 objects.MoreComments,
                        'wikipage':             objects.WikiPage,
                        'wikipagelisting':      objects.WikiPageListing,
                        'UserList':             objects.UserList}
        self.by_object = dict((value, key) for (key, value) in
                              six.iteritems(self.by_kind))
        self.by_object[objects.LoggedInRedditor] = obj['redditor_kind']
        self.cache_timeout = float(obj['cache_timeout'])
        self.check_for_updates = config_boolean(obj['check_for_updates'])
        self.domain = obj['permalink_domain']
        self.output_chars_limit = int(obj['output_chars_limit'])
        self.log_requests = int(obj['log_requests'])
        self.http_proxy = (obj.get('http_proxy') or os.getenv('http_proxy') or
                           None)
        self.https_proxy = (obj.get('https_proxy') or
                            os.getenv('https_proxy') or None)
        # We use `get(...) or None` because `get` may return an empty string

        self.validate_certs = config_boolean(obj.get('validate_certs'))

        self.client_id = obj.get('oauth_client_id') or None
        self.client_secret = obj.get('oauth_client_secret') or None
        self.redirect_uri = obj.get('oauth_redirect_uri') or None
        self.refresh_token = obj.get('oauth_refresh_token') or None
        self.store_json_result = config_boolean(obj.get('store_json_result'))

        if 'short_domain' in obj and obj['short_domain']:
            self._short_domain = 'http://' + obj['short_domain']
        else:
            self._short_domain = None
        self.timeout = float(obj['timeout'])
        try:
            self.user = obj['user'] if obj['user'] else None
            self.pswd = obj['pswd']
        except KeyError:
            self.user = self.pswd = None

    def __getitem__(self, key):
        """Return the URL for key."""
        prefix = self.permalink_url if key in self.WWW_PATHS else self.api_url
        return urljoin(prefix, self.API_PATHS[key])

    @property
    def short_domain(self):
        """Return the short domain of the reddit server.

        Used to generate the shortlink. For reddit.com the short_domain is
        redd.it.

        """
        if self._short_domain:
            return self._short_domain
        else:
            raise errors.ClientException('No short domain specified.')


class BaseReddit(object):
    """A base class that allows access to reddit's API.

    You should **not** directly instantiate instances of this class. Use
    :class:`.Reddit` instead.

    """

    RETRY_CODES = [502, 503, 504]
    update_checked = False

    def __init__(self, user_agent, site_name=None, handler=None,
                 disable_update_check=False, **kwargs):
        """Initialize our connection with a reddit server.

        The user_agent is how your application identifies itself. Read the
        official API guidelines for user_agents
        https://github.com/reddit/reddit/wiki/API. Applications using default
        user_agents such as "Python/urllib" are drastically limited.

        site_name allows you to specify which reddit you want to connect to.
        The installation defaults are reddit.com, if you only need to connect
        to reddit.com then you can safely ignore this. If you want to connect
        to another reddit, set site_name to the name of that reddit. This must
        match with an entry in praw.ini. If site_name is None, then the site
        name will be looked for in the environment variable REDDIT_SITE. If it
        is not found there, the default site name reddit matching reddit.com
        will be used.

        disable_update_check allows you to prevent an update check from
        occurring in spite of the check_for_updates setting in praw.ini.

        All additional parameters specified via kwargs will be used to
        initialize the Config object. This can be used to specify configuration
        settings during instantiation of the Reddit instance. See
        https://praw.readthedocs.org/en/latest/pages/configuration_files.html
        for more details.

        """
        if not user_agent or not isinstance(user_agent, six.string_types):
            raise TypeError('user_agent must be a non-empty string.')
        if 'bot' in user_agent.lower():
            warn_explicit(
                'The keyword `bot` in your user_agent may be problematic.',
                UserWarning, '', 0)

        self.config = Config(site_name or os.getenv('REDDIT_SITE') or 'reddit',
                             **kwargs)
        self.handler = handler or DefaultHandler()
        self.http = Session()
        self.http.headers['User-Agent'] = self.config.ua_string(user_agent)
        self.http.validate_certs = self.config.validate_certs

        # This `Session` object is only used to store request information that
        # is used to make prepared requests. It _should_ never be used to make
        # a direct request, thus we raise an exception when it is used.

        def _req_error(*_, **__):
            raise errors.ClientException('Do not make direct requests.')
        self.http.request = _req_error

        if self.config.http_proxy or self.config.https_proxy:
            self.http.proxies = {}
            if self.config.http_proxy:
                self.http.proxies['http'] = self.config.http_proxy
            if self.config.https_proxy:
                self.http.proxies['https'] = self.config.https_proxy
        self.modhash = None

        # Check for updates if permitted and this is the first Reddit instance
        if not disable_update_check and not self.update_checked \
                and self.config.check_for_updates:
            update_check(__name__, __version__)
            self.update_checked = True

        # Initial values
        self._use_oauth = False

    def _request(self, url, params=None, data=None, files=None, auth=None,
                 timeout=None, raw_response=False, retry_on_error=True,
                 method=None):
        """Given a page url and a dict of params, open and return the page.

        :param url: the url to grab content from.
        :param params: a dictionary containing the GET data to put in the url
        :param data: a dictionary containing the extra data to submit
        :param files: a dictionary specifying the files to upload
        :param auth: Add the HTTP authentication headers (see requests)
        :param timeout: Specifies the maximum time that the actual HTTP request
            can take.
        :param raw_response: return the response object rather than the
            response body
        :param retry_on_error: if True retry the request, if it fails, for up
            to 3 attempts
        :returns: either the response body or the response object

        """
        def build_key_items(url, params, data, auth, files, method):
            request = _prepare_request(self, url, params, data, auth, files,
                                       method)

            # Prepare extra arguments
            key_items = []
            oauth = request.headers.get('Authorization', None)
            for key_value in (params, data, request.cookies, auth, oauth):
                if isinstance(key_value, dict):
                    key_items.append(tuple(key_value.items()))
                elif isinstance(key_value, http_cookiejar.CookieJar):
                    key_items.append(tuple(key_value.get_dict().items()))
                else:
                    key_items.append(key_value)
            kwargs = {'_rate_domain': self.config.domain,
                      '_rate_delay': int(self.config.api_request_delay),
                      '_cache_ignore': bool(files) or raw_response,
                      '_cache_timeout': int(self.config.cache_timeout)}

            return (request, key_items, kwargs)

        def decode(match):
            return CHR(html_entities.name2codepoint[match.group(1)])

        def handle_redirect():
            response = None
            url = request.url
            while url:  # Manually handle 302 redirects
                request.url = url
                kwargs['_cache_key'] = (normalize_url(request.url),
                                        tuple(key_items))
                response = self.handler.request(
                    request=request.prepare(),
                    proxies=self.http.proxies,
                    timeout=timeout,
                    verify=self.http.validate_certs, **kwargs)

                if self.config.log_requests >= 2:
                    msg = 'status: {0}\n'.format(response.status_code)
                    sys.stderr.write(msg)
                url = _raise_redirect_exceptions(response)
                assert url != request.url
            return response

        timeout = self.config.timeout if timeout is None else timeout
        request, key_items, kwargs = build_key_items(url, params, data,
                                                     auth, files, method)

        tempauth = self._use_oauth
        remaining_attempts = 3 if retry_on_error else 1
        attempt_oauth_refresh = bool(self.refresh_token)
        while True:
            try:
                self._use_oauth = self.is_oauth_session()
                response = handle_redirect()
                _raise_response_exceptions(response)
                self.http.cookies.update(response.cookies)
                self._use_oauth = tempauth
                if raw_response:
                    return response
                else:
                    return re.sub('&([^;]+);', decode, response.text)
            except errors.OAuthInvalidToken as error:
                if not attempt_oauth_refresh:
                    raise
                attempt_oauth_refresh = False
                self._use_oauth = False
                self.refresh_access_information()
                self._use_oauth = tempauth
                request, key_items, kwargs = build_key_items(url, params,
                                                             data, auth, files,
                                                             method)
            except errors.HTTPException as error:
                remaining_attempts -= 1
                # pylint: disable=W0212
                if error._raw.status_code not in self.RETRY_CODES or \
                        remaining_attempts == 0:
                    raise

    def _json_reddit_objecter(self, json_data):
        """Return an appropriate RedditObject from json_data when possible."""
        try:
            object_class = self.config.by_kind[json_data['kind']]
        except KeyError:
            if 'json' in json_data:
                if len(json_data) != 1:
                    msg = 'Unknown object type: {0}'.format(json_data)
                    warn_explicit(msg, UserWarning, '', 0)
                return json_data['json']
        else:
            return object_class.from_api_response(self, json_data['data'])
        return json_data

    def evict(self, urls):
        """Evict url(s) from the cache.

        :param urls: An iterable containing normalized urls.
        :returns: The number of items removed from the cache.

        """
        if isinstance(urls, six.string_types):
            urls = (urls,)
        return self.handler.evict(urls)

    @decorators.oauth_generator
    def get_content(self, url, params=None, limit=0, place_holder=None,
                    root_field='data', thing_field='children',
                    after_field='after', object_filter=None, **kwargs):
        """A generator method to return reddit content from a URL.

        Starts at the initial url, and fetches content using the `after`
        JSON data until `limit` entries have been fetched, or the
        `place_holder` has been reached.

        :param url: the url to start fetching content from
        :param params: dictionary containing extra GET data to put in the url
        :param limit: the number of content entries to fetch. If limit <= 0,
            fetch the default for your account (25 for unauthenticated
            users). If limit is None, then fetch as many entries as possible
            (reddit returns at most 100 per request, however, PRAW will
            automatically make additional requests as necessary).
        :param place_holder: if not None, the method will fetch `limit`
            content, stopping if it finds content with `id` equal to
            `place_holder`. The place_holder item is the last item to be
            yielded from this generator. Note that the use of `place_holder` is
            not 100% reliable as the place holder item may no longer exist due
            to being removed or deleted.
        :param root_field: indicates the field in the json response that holds
            the data. Most objects use 'data', however some (flairlist) don't
            have the 'data' object. Use None for the root object.
        :param thing_field: indicates the field under the root_field which
            contains the list of things. Most objects use 'children'.
        :param after_field: indicates the field which holds the after item
            element
        :param object_filter: if set to an integer value, fetch content from
            the corresponding list index in the JSON response. For example
            the JSON response for submission duplicates is a list of objects,
            and the object we want to fetch from is at index 1. So we set
            object_filter=1 to filter out the other useless list elements.
        :type place_holder: a string corresponding to a reddit base36 id
            without prefix, e.g. 'asdfasdf'
        :returns: a list of reddit content, of type Subreddit, Comment,
            Submission or user flair.

        """
        _use_oauth = kwargs.get('_use_oauth', self.is_oauth_session())

        objects_found = 0
        params = params or {}
        fetch_all = fetch_once = False
        if limit is None:
            fetch_all = True
            params['limit'] = 1024  # Just use a big number
        elif limit > 0:
            params['limit'] = limit
        else:
            fetch_once = True

        if hasattr(self, '_url_update'):
            url = self._url_update(url)  # pylint: disable=E1101

        # While we still need to fetch more content to reach our limit, do so.
        while fetch_once or fetch_all or objects_found < limit:
            if _use_oauth:  # Set the necessary _use_oauth value
                assert self._use_oauth is False
                self._use_oauth = _use_oauth
            try:
                page_data = self.request_json(url, params=params)
                if object_filter:
                    page_data = page_data[object_filter]
            finally:  # Restore _use_oauth value
                if _use_oauth:
                    self._use_oauth = False
            fetch_once = False
            root = page_data.get(root_field, page_data)
            for thing in root[thing_field]:
                yield thing
                objects_found += 1
                # Terminate when we've reached the limit, or place holder
                if objects_found == limit or (place_holder and
                                              thing.id == place_holder):
                    return
            # Set/update the 'after' parameter for the next iteration
            if root.get(after_field):
                # We use `root.get` to also test if the value evaluates to True
                params['after'] = root[after_field]
            else:
                return

    @decorators.raise_api_exceptions
    def request(self, url, params=None, data=None, retry_on_error=True,
                method=None):
        """Make a HTTP request and return the response.

        :param url: the url to grab content from.
        :param params: a dictionary containing the GET data to put in the url
        :param data: a dictionary containing the extra data to submit
        :param retry_on_error: if True retry the request, if it fails, for up
            to 3 attempts
        :param method: The HTTP method to use in the request.
        :returns: The HTTP response.
        """
        return self._request(url, params, data, raw_response=True,
                             retry_on_error=retry_on_error, method=method)

    @decorators.raise_api_exceptions
    def request_json(self, url, params=None, data=None, as_objects=True,
                     retry_on_error=True, method=None):
        """Get the JSON processed from a page.

        :param url: the url to grab content from.
        :param params: a dictionary containing the GET data to put in the url
        :param data: a dictionary containing the extra data to submit
        :param as_objects: if True return reddit objects else raw json dict.
        :param retry_on_error: if True retry the request, if it fails, for up
            to 3 attempts
        :returns: JSON processed page

        """
        if not url.endswith('.json'):
            url += '.json'
        response = self._request(url, params, data, method=method,
                                 retry_on_error=retry_on_error)
        hook = self._json_reddit_objecter if as_objects else None
        # Request url just needs to be available for the objecter to use
        self._request_url = url  # pylint: disable=W0201

        if response == '':
            # Some of the v1 urls don't return anything, even when they're
            # successful.
            return response

        data = json.loads(response, object_hook=hook)
        delattr(self, '_request_url')
        # Update the modhash
        if isinstance(data, dict) and 'data' in data \
                and 'modhash' in data['data']:
            self.modhash = data['data']['modhash']
        return data


class OAuth2Reddit(BaseReddit):
    """Provides functionality for obtaining reddit OAuth2 access tokens.

    You should **not** directly instantiate instances of this class. Use
    :class:`.Reddit` instead.

    """

    def __init__(self, *args, **kwargs):
        """Initialize an OAuth2Reddit instance."""
        super(OAuth2Reddit, self).__init__(*args, **kwargs)
        self.client_id = self.config.client_id
        self.client_secret = self.config.client_secret
        self.redirect_uri = self.config.redirect_uri

    def _handle_oauth_request(self, data):
        auth = (self.client_id, self.client_secret)
        url = self.config['access_token_url']
        response = self._request(url, auth=auth, data=data, raw_response=True)
        if not response.ok:
            msg = 'Unexpected OAuthReturn: {0}'.format(response.status_code)
            raise errors.OAuthException(msg, url)
        retval = response.json()
        if 'error' in retval:
            error = retval['error']
            if error == 'invalid_grant':
                raise errors.OAuthInvalidGrant(error, url)
            raise errors.OAuthException(retval['error'], url)
        return retval

    @decorators.require_oauth
    def get_access_information(self, code):
        """Return the access information for an OAuth2 authorization grant.

        :param code: the code received in the request from the OAuth2 server
        :returns: A dictionary with the key/value pairs for ``access_token``,
            ``refresh_token`` and ``scope``. The ``refresh_token`` value will
            be None when the OAuth2 grant is not refreshable. The ``scope``
            value will be a set containing the scopes the tokens are valid for.

        """
        data = {'code': code, 'grant_type': 'authorization_code',
                'redirect_uri': self.redirect_uri}
        retval = self._handle_oauth_request(data)
        return {'access_token': retval['access_token'],
                'refresh_token': retval.get('refresh_token'),
                'scope': set(retval['scope'].split(' '))}

    @decorators.require_oauth
    def get_authorize_url(self, state, scope='identity', refreshable=False):
        """Return the URL to send the user to for OAuth2 authorization.

        :param state: a unique string of your choice that represents this
            individual client
        :param scope: the reddit scope to ask permissions for. Multiple scopes
            can be enabled by passing in a container of strings.
        :param refreshable: when True, a permanent "refreshable" token is
            issued

        """
        params = {'client_id': self.client_id, 'response_type': 'code',
                  'redirect_uri': self.redirect_uri, 'state': state,
                  'scope': _to_reddit_list(scope)}
        params['duration'] = 'permanent' if refreshable else 'temporary'
        request = Request('GET', self.config['authorize'], params=params)
        return request.prepare().url

    @property
    def has_oauth_app_info(self):
        """Return True when OAuth credentials are associated with the instance.

        The necessary credentials are: ``client_id``, ``client_secret`` and
        ``redirect_uri``.

        """
        return all((self.client_id is not None,
                    self.client_secret is not None,
                    self.redirect_uri is not None))

    @decorators.require_oauth
    def refresh_access_information(self, refresh_token):
        """Return updated access information for an OAuth2 authorization grant.

        :param refresh_token: the refresh token used to obtain the updated
            information
        :returns: A dictionary with the key/value pairs for access_token,
            refresh_token and scope. The refresh_token value will be done when
            the OAuth2 grant is not refreshable. The scope value will be a set
            containing the scopes the tokens are valid for.

        """
        data = {'grant_type': 'refresh_token',
                'redirect_uri': self.redirect_uri,
                'refresh_token': refresh_token}
        retval = self._handle_oauth_request(data)
        return {'access_token': retval['access_token'],
                'refresh_token': refresh_token,
                'scope': set(retval['scope'].split(' '))}

    def set_oauth_app_info(self, client_id, client_secret, redirect_uri):
        """Set the app information to use with OAuth2.

        This function need only be called if your praw.ini site configuration
        does not already contain the necessary information.

        Go to https://www.reddit.com/prefs/apps/ to discover the appropriate
        values for your application.

        :param client_id: the client_id of your application
        :param client_secret: the client_secret of your application
        :param redirect_uri: the redirect_uri of your application

        """
        self.client_id = client_id
        self.client_secret = client_secret
        self.redirect_uri = redirect_uri


class UnauthenticatedReddit(BaseReddit):
    """This mixin provides bindings for basic functions of reddit's API.

    None of these functions require authenticated access to reddit's API.

    You should **not** directly instantiate instances of this class. Use
    :class:`.Reddit` instead.

    """

    def __init__(self, *args, **kwargs):
        """Initialize an UnauthenticatedReddit instance."""
        super(UnauthenticatedReddit, self).__init__(*args, **kwargs)
        # initialize to 1 instead of 0, because 0 does not reliably make
        # new requests.
        self._unique_count = 1

    def create_redditor(self, user_name, password, email=''):
        """Register a new user.

        :returns: The json response from the server.

        """
        data = {'email': email,
                'passwd': password,
                'passwd2': password,
                'user': user_name}
        return self.request_json(self.config['register'], data=data)

    def default_subreddits(self, *args, **kwargs):
        """Return a get_content generator for the default subreddits.

        The additional parameters are passed directly into
        :meth:`.get_content`. Note: the `url` parameter cannot be altered.

        """
        url = self.config['default_subreddits']
        return self.get_content(url, *args, **kwargs)

    @decorators.restrict_access(scope='read')
    def get_comments(self, subreddit, gilded_only=False, *args, **kwargs):
        """Return a get_content generator for comments in the given subreddit.

        :param gilded_only: If True only return gilded comments.

        The additional parameters are passed directly into
        :meth:`.get_content`. Note: the `url` parameter cannot be altered.

        """
        key = 'sub_comments_gilded' if gilded_only else 'subreddit_comments'
        url = self.config[key].format(subreddit=six.text_type(subreddit))
        return self.get_content(url, *args, **kwargs)

    @decorators.restrict_access(scope='read')
    def get_controversial(self, *args, **kwargs):
        """Return a get_content generator for controversial submissions.

        Corresponds to submissions provided by
        ``https://www.reddit.com/controversial/`` for the session.

        The additional parameters are passed directly into
        :meth:`.get_content`. Note: the `url` parameter cannot be altered.

        """
        return self.get_content(self.config['controversial'], *args, **kwargs)

    @decorators.restrict_access(scope='read')
    def get_domain_listing(self, domain, sort='hot', period=None, *args,
                           **kwargs):
        """Return a get_content generator for submissions by domain.

        Corresponds to the submissions provided by
        ``https://www.reddit.com/domain/{domain}``.

        :param domain: The domain to generate a submission listing for.
        :param sort: When provided must be one of 'hot', 'new', 'rising',
            'controversial, or 'top'. Defaults to 'hot'.
        :param period: When sort is either 'controversial', or 'top' the period
            can be either None (for account default), 'all', 'year', 'month',
            'week', 'day', or 'hour'.

        The additional parameters are passed directly into
        :meth:`.get_content`. Note: the `url` parameter cannot be altered.

        """
        # Verify arguments
        if sort not in ('controversial', 'hot', 'new', 'rising', 'top'):
            raise TypeError('Invalid sort parameter.')
        if period not in (None, 'all', 'day', 'hour', 'month', 'week', 'year'):
            raise TypeError('Invalid period parameter.')
        if sort not in ('controversial', 'top') and period:
            raise TypeError('Period cannot be set for that sort argument.')

        url = self.config['domain'].format(domain=domain)
        if sort != 'hot':
            url += sort
        if period:  # Set or overwrite params 't' parameter
            kwargs.setdefault('params', {})['t'] = period
        return self.get_content(url, *args, **kwargs)

    @decorators.restrict_access(scope='modflair')
    def get_flair(self, subreddit, redditor, **params):
        """Return the flair for a user on the given subreddit.

        :param subreddit: Can be either a Subreddit object or the name of a
            subreddit.
        :param redditor: Can be either a Redditor object or the name of a
            redditor.
        :returns: None if the user doesn't exist, otherwise a dictionary
            containing the keys `flair_css_class`, `flair_text`, and `user`.

        """
        name = six.text_type(redditor)
        params.update(name=name)
        url = self.config['flairlist'].format(
            subreddit=six.text_type(subreddit))
        data = self.request_json(url, params=params)
        if not data['users'] or \
                data['users'][0]['user'].lower() != name.lower():
            return None
        return data['users'][0]

    @decorators.restrict_access(scope='read')
    def get_front_page(self, *args, **kwargs):
        """Return a get_content generator for the front page submissions.

        Corresponds to the submissions provided by ``https://www.reddit.com/``
        for the session.

        The additional parameters are passed directly into
        :meth:`.get_content`. Note: the `url` parameter cannot be altered.

        """
        return self.get_content(self.config['reddit_url'], *args, **kwargs)

    @decorators.restrict_access(scope='read')
    def get_info(self, url=None, thing_id=None, limit=None):
        """Look up existing items by thing_id (fullname) or url.

        :param url: The url to lookup.
        :param thing_id: A single thing_id, or a list of thing_ids. A thing_id
            can be any one of Comment (``t1_``), Link (``t3_``), or Subreddit
            (``t5_``) to lookup by fullname.
        :param limit: The maximum number of Submissions to return when looking
            up by url. When None, uses account default settings.
        :returns: When a single ``thing_id`` is provided, return the
            corresponding thing object, or ``None`` if not found. When a list
            of ``thing_id``s or a ``url`` is provided return a list of thing
            objects (up to ``limit``). ``None`` is returned if any one of the
            thing_ids or the URL is invalid.

        """
        if bool(url) == bool(thing_id):
            raise TypeError('Only one of url or thing_id is required!')
        elif thing_id and limit:
            raise TypeError('Limit keyword is not applicable with thing_id.')
        if url:
            params = {'url': url}
            if limit:
                params['limit'] = limit
        else:
            if not isinstance(thing_id, six.string_types):
                thing_id = ','.join(thing_id)
                url = True  # Enable returning a list
            params = {'id': thing_id}
        items = self.request_json(self.config['info'],
                                  params=params)['data']['children']
        if url:
            return items if items else None
        elif items:
            return items[0]
        else:
            return None

    @decorators.restrict_access(scope='read')
    def get_moderators(self, subreddit, **kwargs):
        """Return the list of moderators for the given subreddit."""
        url = self.config['moderators'].format(
            subreddit=six.text_type(subreddit))
        return self.request_json(url, **kwargs)

    @decorators.restrict_access(scope='read')
    def get_new(self, *args, **kwargs):
        """Return a get_content generator for new submissions.

        Corresponds to the submissions provided by
        ``https://www.reddit.com/new/`` for the session.

        The additional parameters are passed directly into
        :meth:`.get_content`. Note: the `url` parameter cannot be altered.

        """
        return self.get_content(self.config['new'], *args, **kwargs)

    def get_new_subreddits(self, *args, **kwargs):
        """Return a get_content generator for the newest subreddits.

        The additional parameters are passed directly into
        :meth:`.get_content`. Note: the `url` parameter cannot be altered.

        """
        url = self.config['new_subreddits']
        return self.get_content(url, *args, **kwargs)

    def get_popular_subreddits(self, *args, **kwargs):
        """Return a get_content generator for the most active subreddits.

        The additional parameters are passed directly into
        :meth:`.get_content`. Note: the `url` parameter cannot be altered.

        """
        url = self.config['popular_subreddits']
        return self.get_content(url, *args, **kwargs)

    def get_random_subreddit(self, nsfw=False):
        """Return a random Subreddit object.

        :param nsfw: When true, return a random NSFW Subreddit object. Calling
            in this manner will set the 'over18' cookie for the duration of the
            PRAW session.

        """
        path = 'random'
        if nsfw:
            self.http.cookies.set('over18', '1')
            path = 'randnsfw'
        url = self.config['subreddit'].format(subreddit=path)
        response = self._request(url, params={'unique': self._unique_count},
                                 raw_response=True)
        self._unique_count += 1
        return self.get_subreddit(response.url.rsplit('/', 2)[-2])

    def get_random_submission(self, subreddit='all'):
        """Return a random Submission object.

        :param subreddit: Limit the submission to the specified
            subreddit(s). Default: all

        """
        url = self.config['subreddit_random'].format(
            subreddit=six.text_type(subreddit))
        try:
            item = self.request_json(url,
                                     params={'unique': self._unique_count})
            self._unique_count += 1  # Avoid network-level caching
            return objects.Submission.from_json(item)
        except errors.RedirectException as exc:
            self._unique_count += 1
            return self.get_submission(exc.response_url)
        raise errors.ClientException('Expected exception not raised.')

    def get_redditor(self, user_name, *args, **kwargs):
        """Return a Redditor instance for the user_name specified.

        The additional parameters are passed directly into the
        :class:`.Redditor` constructor.

        """
        return objects.Redditor(self, user_name, *args, **kwargs)

    @decorators.restrict_access(scope='read')
    def get_rising(self, *args, **kwargs):
        """Return a get_content generator for rising submissions.

        Corresponds to the submissions provided by
        ``https://www.reddit.com/rising/`` for the session.

        The additional parameters are passed directly into
        :meth:`.get_content`. Note: the `url` parameter cannot be altered.

        """
        return self.get_content(self.config['rising'], *args, **kwargs)

    @decorators.restrict_access(scope='read')
    def get_sticky(self, subreddit, bottom=False):
        """Return a Submission object for the sticky of the subreddit.

        :param bottom: Get the top or bottom sticky. If the subreddit has only
            a single sticky, it is considered the top one.

        """
        url = self.config['sticky'].format(subreddit=six.text_type(subreddit))
        param = {'num': 2} if bottom else None
        return objects.Submission.from_json(self.request_json(url,
                                                              params=param))

    def get_submission(self, url=None, submission_id=None, comment_limit=0,
                       comment_sort=None, params=None):
        """Return a Submission object for the given url or submission_id.

        :param comment_limit: The desired number of comments to fetch. If <= 0
            fetch the default number for the session's user. If None, fetch the
            maximum possible.
        :param comment_sort: The sort order for retrieved comments. When None
            use the default for the session's user.
        :param params: Dictionary containing extra GET data to put in the url.

        """
        if bool(url) == bool(submission_id):
            raise TypeError('One (and only one) of id or url is required!')
        if submission_id:
            url = urljoin(self.config['comments'], submission_id)
        return objects.Submission.from_url(self, url,
                                           comment_limit=comment_limit,
                                           comment_sort=comment_sort,
                                           params=params)

    def get_submissions(self, fullnames, *args, **kwargs):
        """Generate Submission objects for each item provided in `fullnames`.

        A submission fullname looks like `t3_<base36_id>`. Submissions are
        yielded in the same order they appear in `fullnames`.

        Up to 100 items are batched at a time -- this happens transparently.

        The additional parameters are passed directly into
        :meth:`.get_content`. Note: the `url` and `limit` parameters cannot be
        altered.

        """
        fullnames = fullnames[:]
        while fullnames:
            cur = fullnames[:100]
            fullnames[:100] = []
            url = self.config['by_id'] + ','.join(cur)
            for item in self.get_content(url, limit=len(cur), *args, **kwargs):
                yield item

    def get_subreddit(self, subreddit_name, *args, **kwargs):
        """Return a Subreddit object for the subreddit_name specified.

        The additional parameters are passed directly into the
        :class:`.Subreddit` constructor.

        """
        sr_name_lower = subreddit_name.lower()
        if sr_name_lower == 'random':
            return self.get_random_subreddit()
        elif sr_name_lower == 'randnsfw':
            return self.get_random_subreddit(nsfw=True)
        return objects.Subreddit(self, subreddit_name, *args, **kwargs)

    def get_subreddit_recommendations(self, subreddits, omit=None):
        """Return a list of recommended subreddits as Subreddit objects.

        Subreddits with activity less than a certain threshold, will not have
        any recommendations due to lack of data.

        :param subreddits: A list of subreddits (either names or Subreddit
            objects) to base the recommendations on.
        :param omit: A list of subreddits (either names or Subreddit
            objects) that will be filtered out of the result.

        """
        params = {'omit': _to_reddit_list(omit or [])}
        url = self.config['sub_recommendations'].format(
            subreddits=_to_reddit_list(subreddits))
        result = self.request_json(url, params=params)
        return [objects.Subreddit(self, sub['sr_name']) for sub in result]

    @decorators.restrict_access(scope='read')
    def get_top(self, *args, **kwargs):
        """Return a get_content generator for top submissions.

        Corresponds to the submissions provided by
        ``https://www.reddit.com/top/`` for the session.

        The additional parameters are passed directly into
        :meth:`.get_content`. Note: the `url` parameter cannot be altered.

        """
        return self.get_content(self.config['top'], *args, **kwargs)

    # There exists a `modtraffic` scope, but it is unused.
    @decorators.restrict_access(scope='modconfig')
    def get_traffic(self, subreddit):
        """Return the json dictionary containing traffic stats for a subreddit.

        :param subreddit: The subreddit whose /about/traffic page we will
            collect.

        """
        url = self.config['subreddit_traffic'].format(
            subreddit=six.text_type(subreddit))
        return self.request_json(url)

    @decorators.restrict_access(scope='wikiread', login=False)
    def get_wiki_page(self, subreddit, page):
        """Return a WikiPage object for the subreddit and page provided."""
        return objects.WikiPage(self, six.text_type(subreddit), page.lower())

    @decorators.restrict_access(scope='wikiread', login=False)
    def get_wiki_pages(self, subreddit):
        """Return a list of WikiPage objects for the subreddit."""
        url = self.config['wiki_pages'].format(
            subreddit=six.text_type(subreddit))
        return self.request_json(url)

    def is_username_available(self, username):
        """Return True if username is valid and available, otherwise False."""
        params = {'user': username}
        try:
            result = self.request_json(self.config['username_available'],
                                       params=params)
        except errors.BadUsername:
            return False
        return result

    def search(self, query, subreddit=None, sort=None, syntax=None,
               period=None, *args, **kwargs):
        """Return a generator for submissions that match the search query.

        :param query: The query string to search for. If query is a URL only
            submissions which link to that URL will be returned.
        :param subreddit: Limit search results to the subreddit if provided.
        :param sort: The sort order of the results.
        :param syntax: The syntax of the search query.
        :param period: The time period of the results.

        The additional parameters are passed directly into
        :meth:`.get_content`. Note: the `url` parameter cannot be altered.

        See https://www.reddit.com/wiki/search for more information on how to
        build a search query.

        """
        params = {'q': query}
        if 'params' in kwargs:
            params.update(kwargs['params'])
            kwargs.pop('params')
        if sort:
            params['sort'] = sort
        if syntax:
            params['syntax'] = syntax
        if period:
            params['t'] = period
        if subreddit:
            params['restrict_sr'] = 'on'
            subreddit = six.text_type(subreddit)
        else:
            subreddit = 'all'
        url = self.config['search'].format(subreddit=subreddit)

        depth = 2
        while depth > 0:
            depth -= 1
            try:
                for item in self.get_content(url, params=params, *args,
                                             **kwargs):
                    yield item
                break
            except errors.RedirectException as exc:
                parsed = urlparse(exc.response_url)
                params = dict((k, ",".join(v)) for k, v in
                              parse_qs(parsed.query).items())
                url = urlunparse(parsed[:3] + ("", "", ""))
                # Handle redirects from URL searches
                if 'already_submitted' in params:
                    yield self.get_submission(url)
                    break

    def search_reddit_names(self, query):
        """Return subreddits whose display name contains the query."""
        data = {'query': query}
        results = self.request_json(self.config['search_reddit_names'],
                                    data=data)
        return [self.get_subreddit(name) for name in results['names']]


class AuthenticatedReddit(OAuth2Reddit, UnauthenticatedReddit):
    """This class adds the methods necessary for authenticating with reddit.

    Authentication can either be login based
    (through :meth:`~praw.__init__.AuthenticatedReddit.login`), or OAuth2 based
    (via :meth:`~praw.__init__.AuthenticatedReddit.set_access_credentials`).

    You should **not** directly instantiate instances of this class. Use
    :class:`.Reddit` instead.

    """

    def __init__(self, *args, **kwargs):
        """Initialize an AuthenticatedReddit instance."""
        super(AuthenticatedReddit, self).__init__(*args, **kwargs)
        # Add variable to distinguish between authentication type
        #  * None means unauthenticated
        #  * True mean login authenticated
        #  * set(...) means OAuth authenticated with the scopes in the set
        self._authentication = None
        self.access_token = None
        self.refresh_token = self.config.refresh_token or None
        self.user = None

    def __str__(self):
        """Return a string representation of the AuthenticatedReddit."""
        if isinstance(self._authentication, set):
            return 'OAuth2 reddit session (scopes: {0})'.format(
                ', '.join(self._authentication))
        elif self._authentication:
            return 'LoggedIn reddit session (user: {0})'.format(self.user)
        else:
            return 'Unauthenticated reddit session'

    def _url_update(self, url):
        # When getting posts from a multireddit owned by the authenticated
        # Redditor, we are redirected to me/m/multi/. Handle that now
        # instead of catching later.
        if re.search('user/.*/m/.*', url):
            redditor = url.split('/')[-4]
            if self.user and self.user.name.lower() == redditor.lower():
                url = url.replace("user/"+redditor, 'me')
        return url

<<<<<<< HEAD
    @decorators.restrict_access(scope='modself', login=True, mod=False)
=======
    @decorators.restrict_access(scope='modself', mod=False)
>>>>>>> e0185c50
    def accept_moderator_invite(self, subreddit):
        """Accept a moderator invite to the given subreddit.

        Callable upon an instance of Subreddit with no arguments.

        :returns: The json response from the server.

        """
        data = {'r': six.text_type(subreddit)}
        # Clear moderated subreddits and cache
        self.user._mod_subs = None  # pylint: disable=W0212
        self.evict(self.config['my_mod_subreddits'])
        return self.request_json(self.config['accept_mod_invite'], data=data)

    def clear_authentication(self):
        """Clear any existing authentication on the reddit object.

        This function is implicitly called on `login` and
        `set_access_credentials`.

        """
        self._authentication = None
        self.access_token = None
        self.refresh_token = None
        self.http.cookies.clear()
        self.user = None

    def delete(self, password, message=""):
        """Delete the currently authenticated redditor.

        WARNING!

        This action is IRREVERSIBLE. Use only if you're okay with NEVER
        accessing this reddit account again.

        :param password: password for currently authenticated account
        :param message: optional 'reason for deletion' message.
        :returns: json response from the server.

        """
        data = {'user': self.user.name,
                'passwd': password,
                'delete_message': message,
                'confirm': True}
        return self.request_json(self.config['delete_redditor'], data=data)

    @decorators.restrict_access(scope='wikiedit')
    def edit_wiki_page(self, subreddit, page, content, reason=''):
        """Create or edit a wiki page with title `page` for `subreddit`.

        :returns: The json response from the server.

        """
        data = {'content': content,
                'page': page,
                'r': six.text_type(subreddit),
                'reason': reason}
        evict = self.config['wiki_page'].format(
            subreddit=six.text_type(subreddit), page=page.lower())
        self.evict(evict)
        return self.request_json(self.config['wiki_edit'], data=data)

    def get_access_information(self, code,  # pylint: disable=W0221
                               update_session=True):
        """Return the access information for an OAuth2 authorization grant.

        :param code: the code received in the request from the OAuth2 server
        :param update_session: Update the current session with the retrieved
            token(s).
        :returns: A dictionary with the key/value pairs for access_token,
            refresh_token and scope. The refresh_token value will be done when
            the OAuth2 grant is not refreshable.

        """
        retval = super(AuthenticatedReddit, self).get_access_information(code)
        if update_session:
            self.set_access_credentials(**retval)
        return retval

    @decorators.restrict_access(scope='flair')
    def get_flair_choices(self, subreddit, link=None):
        """Return available flair choices and current flair.

        :param link: If link is given, return the flair options for this
            submission. Not normally given directly, but instead set by calling
            the flair_choices method for Submission objects.
            Use the default for the session's user.

        :returns: A dictionary with 2 keys. 'current' containing current flair
            settings for the authenticated user and 'choices' containing a list
            of possible flair choices.

        """
        data = {'r':  six.text_type(subreddit), 'link': link}
        return self.request_json(self.config['flairselector'], data=data)

    @decorators.restrict_access(scope='read', login=True)
    def get_friends(self, **params):
        """Return a UserList of Redditors with whom the user is friends."""
        url = self.config['friends']
        return self.request_json(url, params=params)[0]

    @decorators.restrict_access(scope='identity', oauth_only=True)
    def get_me(self):
        """Return a LoggedInRedditor object.

        Note: This function is only intended to be used with an 'identity'
        providing OAuth2 grant.
        """
        response = self.request_json(self.config['me'])
        user = objects.Redditor(self, response['name'], response)
        user.__class__ = objects.LoggedInRedditor
        return user

    def has_scope(self, scope):
        """Return True if OAuth2 authorized for the passed in scope(s)."""
        if not self.is_oauth_session():
            return False
        if '*' in self._authentication:
            return True
        if isinstance(scope, six.string_types):
            scope = [scope]
        return all(s in self._authentication for s in scope)

    def is_logged_in(self):
        """Return True when the session is authenticated via username/password.

        Username and passwords are provided via
        :meth:`~praw.__init__.AuthenticatedReddit.login`.

        """
        return self._authentication is True

    def is_oauth_session(self):
        """Return True when the current session is an OAuth2 session."""
        return isinstance(self._authentication, set)

    @decorators.deprecated('reddit intends to disable password-based '
                           'authentication of API clients sometime in the '
                           'near future. As a result this method will be '
                           'removed in a future major version of PRAW.\n\n'
                           'For more information please see:\n\n'
                           '* Original reddit deprecation notice: '
                           'https://www.reddit.com/comments/2ujhkr/\n\n'
                           '* Updated delayed deprecation notice: '
                           'https://www.reddit.com/comments/37e2mv/\n\n'
                           'Pass ``disable_warning=True`` to ``login`` to '
                           'disable this warning.')
    def login(self, username=None, password=None, **kwargs):
        """Login to a reddit site.

        **DEPRECATED**. Will be removed in a future version of PRAW.

        https://www.reddit.com/comments/2ujhkr/
        https://www.reddit.com/comments/37e2mv/

        Look for username first in parameter, then praw.ini and finally if both
        were empty get it from stdin. Look for password in parameter, then
        praw.ini (but only if username matches that in praw.ini) and finally
        if they both are empty get it with getpass. Add the variables ``user``
        (username) and ``pswd`` (password) to your praw.ini file to allow for
        auto-login.

        A successful login will overwrite any existing authentication.

        """
        if password and not username:
            raise Exception('Username must be provided when password is.')
        user = username or self.config.user
        if not user:
            sys.stdout.write('Username: ')
            sys.stdout.flush()
            user = sys.stdin.readline().strip()
            pswd = None
        else:
            pswd = password or self.config.pswd
        if not pswd:
            import getpass
            pswd = getpass.getpass('Password for {0}: '.format(user)
                                   .encode('ascii', 'ignore'))

        data = {'passwd': pswd,
                'user': user}
        self.clear_authentication()
        self.request_json(self.config['login'], data=data)
        # Update authentication settings
        self._authentication = True
        self.user = self.get_redditor(user)
        self.user.__class__ = objects.LoggedInRedditor

    def refresh_access_information(self,  # pylint: disable=W0221
                                   refresh_token=None,
                                   update_session=True):
        """Return updated access information for an OAuth2 authorization grant.

        :param refresh_token: The refresh token used to obtain the updated
            information. When not provided, use the stored refresh_token.
        :param update_session: Update the session with the returned data.
        :returns: A dictionary with the key/value pairs for ``access_token``,
            ``refresh_token`` and ``scope``. The ``refresh_token`` value will
            be None when the OAuth2 grant is not refreshable. The ``scope``
            value will be a set containing the scopes the tokens are valid for.

        """
        response = super(AuthenticatedReddit, self).refresh_access_information(
            refresh_token=refresh_token or self.refresh_token)
        if update_session:
            self.set_access_credentials(**response)
        return response

    @decorators.restrict_access(scope='flair')
    def select_flair(self, item, flair_template_id='', flair_text=''):
        """Select user flair or link flair on subreddits.

        This can only be used for assigning your own name flair or link flair
        on your own submissions. For assigning other's flairs using moderator
        access, see :meth:`~praw.__init__.ModFlairMixin.set_flair`.

        :param item: A string, Subreddit object (for user flair), or
            Submission object (for link flair). If ``item`` is a string it
            will be treated as the name of a Subreddit.
        :param flair_template_id: The id for the desired flair template. Use
            the :meth:`~praw.objects.Subreddit.get_flair_choices` and
            :meth:`~praw.objects.Submission.get_flair_choices` methods to find
            the ids for the available user and link flair choices.
        :param flair_text: A string containing the custom flair text.
            Used on subreddits that allow it.

        :returns: The json response from the server.

        """
        data = {'flair_template_id': flair_template_id or '',
                'text':              flair_text or ''}
        if isinstance(item, objects.Submission):
            # Link flair
            data['link'] = item.fullname
            evict = item.permalink
        else:
            # User flair
            data['name'] = self.user.name
            data['r'] = six.text_type(item)
            evict = self.config['flairlist'].format(
                subreddit=six.text_type(item))
        response = self.request_json(self.config['select_flair'], data=data)
        self.evict(evict)
        return response

    @decorators.require_oauth
    def set_access_credentials(self, scope, access_token, refresh_token=None,
                               update_user=True):
        """Set the credentials used for OAuth2 authentication.

        Calling this function will overwrite any currently existing access
        credentials.

        :param scope: A set of reddit scopes the tokens provide access to
        :param access_token: the access token of the authentication
        :param refresh_token: the refresh token of the authentication
        :param update_user: Whether or not to set the user attribute for
            identity scopes

        """
        if isinstance(scope, (list, tuple)):
            scope = set(scope)
        elif isinstance(scope, six.string_types):
            scope = set(scope.split())
        if not isinstance(scope, set):
            raise TypeError('`scope` parameter must be a set')
        self.clear_authentication()
        # Update authentication settings
        self._authentication = scope
        self.access_token = access_token
        self.refresh_token = refresh_token
        # Update the user object
        if update_user and 'identity' in scope:
            self.user = self.get_me()


class ModConfigMixin(AuthenticatedReddit):
    """Adds methods requiring the 'modconfig' scope (or mod access).

    You should **not** directly instantiate instances of this class. Use
    :class:`.Reddit` instead.

    """

    @decorators.restrict_access(scope='modconfig', mod=False)
    @decorators.require_captcha
    def create_subreddit(self, name, title, description='', language='en',
                         subreddit_type='public', content_options='any',
                         over_18=False, default_set=True, show_media=False,
                         domain='', wikimode='disabled', captcha=None,
                         **kwargs):
        """Create a new subreddit.

        :returns: The json response from the server.

        This function may result in a captcha challenge. PRAW will
        automatically prompt you for a response. See :ref:`handling-captchas`
        if you want to manually handle captchas.

        """
        data = {'name': name,
                'title': title,
                'description': description,
                'lang': language,
                'type': subreddit_type,
                'link_type': content_options,
                'over_18': 'on' if over_18 else 'off',
                'allow_top': 'on' if default_set else 'off',
                'show_media': 'on' if show_media else 'off',
                'wikimode': wikimode,
                'domain': domain}
        if captcha:
            data.update(captcha)
        return self.request_json(self.config['site_admin'], data=data)

    @decorators.restrict_access(scope='modconfig')
    def delete_image(self, subreddit, name=None, header=False):
        """Delete an image from the subreddit.

        :param name: The name of the image if removing a CSS image.
        :param header: When true, delete the subreddit header.
        :returns: The json response from the server.

        """
        subreddit = six.text_type(subreddit)
        if name and header:
            raise TypeError('Both name and header cannot be set.')
        elif name:
            data = {'img_name': name}
            url = self.config['delete_sr_image']
            self.evict(self.config['stylesheet'].format(subreddit=subreddit))
        else:
            data = True
            url = self.config['delete_sr_header']
        url = url.format(subreddit=subreddit)
        return self.request_json(url, data=data)

    @decorators.restrict_access(scope='modconfig')
    def get_settings(self, subreddit, **params):
        """Return the settings for the given subreddit."""
        url = self.config['subreddit_settings'].format(
            subreddit=six.text_type(subreddit))
        return self.request_json(url, params=params)['data']

    @decorators.restrict_access(scope='modconfig')
    def set_settings(self, subreddit, title, public_description='',
                     description='', language='en', subreddit_type='public',
                     content_options='any', over_18=False, default_set=True,
                     show_media=False, domain='', domain_css=False,
                     domain_sidebar=False, header_hover_text='',
                     wikimode='disabled', wiki_edit_age=30,
                     wiki_edit_karma=100,
                     submit_link_label='', submit_text_label='',
                     exclude_banned_modqueue=False, comment_score_hide_mins=0,
                     public_traffic=False, collapse_deleted_comments=False,
                     spam_comments='low', spam_links='high',
                     spam_selfposts='high', submit_text='',
                     hide_ads=False, suggested_comment_sort='',
                     **kwargs):
        """Set the settings for the given subreddit.

        :param subreddit: Must be a subreddit object.
        :returns: The json response from the server.

        """
        data = {'sr': subreddit.fullname,
                'allow_top': default_set,
                'comment_score_hide_mins': comment_score_hide_mins,
                'collapse_deleted_comments': collapse_deleted_comments,
                'description': description,
                'domain': domain or '',
                'domain_css': domain_css,
                'domain_sidebar': domain_sidebar,
                'exclude_banned_modqueue': exclude_banned_modqueue,
                'header-title': header_hover_text or '',
                'hide_ads': hide_ads,
                'lang': language,
                'link_type': content_options,
                'over_18': over_18,
                'public_description': public_description,
                'public_traffic': public_traffic,
                'show_media': show_media,
                'submit_link_label': submit_link_label or '',
                'submit_text': submit_text,
                'submit_text_label': submit_text_label or '',
                'suggested_comment_sort': suggested_comment_sort or '',
                'spam_comments': spam_comments,
                'spam_links': spam_links,
                'spam_selfposts': spam_selfposts,
                'title': title,
                'type': subreddit_type,
                'wiki_edit_age': six.text_type(wiki_edit_age),
                'wiki_edit_karma': six.text_type(wiki_edit_karma),
                'wikimode': wikimode}

        if kwargs:
            msg = 'Extra settings fields: {0}'.format(kwargs.keys())
            warn_explicit(msg, UserWarning, '', 0)
            data.update(kwargs)
        evict = self.config['subreddit_settings'].format(
            subreddit=six.text_type(subreddit))
        self.evict(evict)
        return self.request_json(self.config['site_admin'], data=data)

    @decorators.restrict_access(scope='modconfig')
    def set_stylesheet(self, subreddit, stylesheet):
        """Set stylesheet for the given subreddit.

        :returns: The json response from the server.

        """
        subreddit = six.text_type(subreddit)
        data = {'r': subreddit,
                'stylesheet_contents': stylesheet,
                'op': 'save'}  # Options: save / preview
        self.evict(self.config['stylesheet'].format(subreddit=subreddit))
        return self.request_json(self.config['subreddit_css'], data=data)

    @decorators.restrict_access(scope='modconfig')
    def upload_image(self, subreddit, image_path, name=None, header=False):
        """Upload an image to the subreddit.

        :param image_path: A path to the jpg or png image you want to upload.
        :param name: The name to provide the image. When None the name will be
            filename less any extension.
        :param header: When True, upload the image as the subreddit header.
        :returns: A link to the uploaded image. Raises an exception otherwise.

        """
        if name and header:
            raise TypeError('Both name and header cannot be set.')
        image_type = None
        # Verify image is a jpeg or png and meets size requirements
        with open(image_path, 'rb') as image:
            size = os.path.getsize(image.name)
            if size < MIN_PNG_SIZE:
                raise errors.ClientException('png image is too small.')
            if size > MAX_IMAGE_SIZE:
                raise errors.ClientException('`image` is too big. Max: {0} '
                                             'bytes'.format(MAX_IMAGE_SIZE))
            first_bytes = image.read(MIN_PNG_SIZE)
            image.seek(0)
            if first_bytes.startswith(PNG_HEADER):
                image_type = 'png'
            elif first_bytes.startswith(JPEG_HEADER):
                if size < MIN_JPEG_SIZE:
                    raise errors.ClientException('jpeg image is too small.')
                image_type = 'jpg'
            else:
                raise errors.ClientException('`image` must be either jpg or '
                                             'png.')
            data = {'r': six.text_type(subreddit), 'img_type': image_type}
            if header:
                data['header'] = 1
            else:
                if not name:
                    name = os.path.splitext(os.path.basename(image.name))[0]
                data['name'] = name

            response = json.loads(self._request(
                self.config['upload_image'], data=data, files={'file': image},
                method=to_native_string('POST'), retry_on_error=False))

        if response['errors']:
            raise errors.APIException(response['errors'], None)
        return response['img_src']

    def update_settings(self, subreddit, **kwargs):
        """Update only the given settings for the given subreddit.

        The settings to update must be given by keyword and match one of the
        parameter names in `set_settings`.

        :returns: The json response from the server.

        """
        settings = self.get_settings(subreddit)
        settings.update(kwargs)
        del settings['subreddit_id']
        return self.set_settings(subreddit, **settings)


class ModFlairMixin(AuthenticatedReddit):
    """Adds methods requiring the 'modflair' scope (or mod access).

    You should **not** directly instantiate instances of this class. Use
    :class:`.Reddit` instead.

    """

    @decorators.restrict_access(scope='modflair')
    def add_flair_template(self, subreddit, text='', css_class='',
                           text_editable=False, is_link=False):
        """Add a flair template to the given subreddit.

        :returns: The json response from the server.

        """
        data = {'r': six.text_type(subreddit),
                'text': text,
                'css_class': css_class,
                'text_editable': six.text_type(text_editable),
                'flair_type': 'LINK_FLAIR' if is_link else 'USER_FLAIR'}
        return self.request_json(self.config['flairtemplate'], data=data)

    @decorators.restrict_access(scope='modflair')
    def clear_flair_templates(self, subreddit, is_link=False):
        """Clear flair templates for the given subreddit.

        :returns: The json response from the server.

        """
        data = {'r': six.text_type(subreddit),
                'flair_type': 'LINK_FLAIR' if is_link else 'USER_FLAIR'}
        return self.request_json(self.config['clearflairtemplates'], data=data)

    @decorators.restrict_access(scope='modflair')
    def configure_flair(self, subreddit, flair_enabled=False,
                        flair_position='right',
                        flair_self_assign=False,
                        link_flair_enabled=False,
                        link_flair_position='left',
                        link_flair_self_assign=False):
        """Configure the flair setting for the given subreddit.

        :returns: The json response from the server.

        """
        flair_enabled = 'on' if flair_enabled else 'off'
        flair_self_assign = 'on' if flair_self_assign else 'off'
        if not link_flair_enabled:
            link_flair_position = ''
        link_flair_self_assign = 'on' if link_flair_self_assign else 'off'
        data = {'r': six.text_type(subreddit),
                'flair_enabled': flair_enabled,
                'flair_position': flair_position,
                'flair_self_assign_enabled': flair_self_assign,
                'link_flair_position': link_flair_position,
                'link_flair_self_assign_enabled': link_flair_self_assign}
        return self.request_json(self.config['flairconfig'], data=data)

    @decorators.restrict_access(scope='modflair')
    def delete_flair(self, subreddit, user):
        """Delete the flair for the given user on the given subreddit.

        :returns: The json response from the server.

        """
        data = {'r': six.text_type(subreddit),
                'name': six.text_type(user)}
        return self.request_json(self.config['deleteflair'], data=data)

    @decorators.restrict_access(scope='modflair')
    def get_flair_list(self, subreddit, *args, **kwargs):
        """Return a get_content generator of flair mappings.

        :param subreddit: Either a Subreddit object or the name of the
            subreddit to return the flair list for.

        The additional parameters are passed directly into
        :meth:`.get_content`. Note: the `url`, `root_field`, `thing_field`, and
        `after_field` parameters cannot be altered.

        """
        url = self.config['flairlist'].format(
            subreddit=six.text_type(subreddit))
        return self.get_content(url, *args, root_field=None,
                                thing_field='users', after_field='next',
                                **kwargs)

    @decorators.restrict_access(scope='modflair')
    def set_flair(self, subreddit, item, flair_text='', flair_css_class=''):
        """Set flair for the user in the given subreddit.

        `item` can be a string, Redditor object, or Submission object.
        If `item` is a string it will be treated as the name of a Redditor.

        This method can only be called by a subreddit moderator with flair
        permissions. To set flair on yourself or your own links use
        :meth:`~praw.__init__.AuthenticatedReddit.select_flair`.

        :returns: The json response from the server.

        """
        data = {'r': six.text_type(subreddit),
                'text': flair_text or '',
                'css_class': flair_css_class or ''}
        if isinstance(item, objects.Submission):
            data['link'] = item.fullname
            evict = item.permalink
        else:
            data['name'] = six.text_type(item)
            evict = self.config['flairlist'].format(
                subreddit=six.text_type(subreddit))
        response = self.request_json(self.config['flair'], data=data)
        self.evict(evict)
        return response

    @decorators.restrict_access(scope='modflair')
    def set_flair_csv(self, subreddit, flair_mapping):
        """Set flair for a group of users in the given subreddit.

        flair_mapping should be a list of dictionaries with the following keys:
          `user`: the user name,
          `flair_text`: the flair text for the user (optional),
          `flair_css_class`: the flair css class for the user (optional)

        :returns: The json response from the server.

        """
        if not flair_mapping:
            raise errors.ClientException('flair_mapping must be set')
        item_order = ['user', 'flair_text', 'flair_css_class']
        lines = []
        for mapping in flair_mapping:
            if 'user' not in mapping:
                raise errors.ClientException('flair_mapping must '
                                             'contain `user` key')
            lines.append(','.join([mapping.get(x, '') for x in item_order]))
        response = []
        while len(lines):
            data = {'r': six.text_type(subreddit),
                    'flair_csv': '\n'.join(lines[:100])}
            response.extend(self.request_json(self.config['flaircsv'],
                                              data=data))
            lines = lines[100:]
        evict = self.config['flairlist'].format(
            subreddit=six.text_type(subreddit))
        self.evict(evict)
        return response


class ModLogMixin(AuthenticatedReddit):
    """Adds methods requiring the 'modlog' scope (or mod access).

    You should **not** directly instantiate instances of this class. Use
    :class:`.Reddit` instead.

    """

    @decorators.restrict_access(scope='modlog')
    def get_mod_log(self, subreddit, mod=None, action=None, *args, **kwargs):
        """Return a get_content generator for moderation log items.

        :param subreddit: Either a Subreddit object or the name of the
            subreddit to return the modlog for.
        :param mod: If given, only return the actions made by this moderator.
            Both a moderator name or Redditor object can be used here.
        :param action: If given, only return entries for the specified action.

        The additional parameters are passed directly into
        :meth:`.get_content`. Note: the `url` parameter cannot be altered.

        """
        params = kwargs.setdefault('params', {})
        if mod is not None:
            params['mod'] = six.text_type(mod)
        if action is not None:
            params['type'] = six.text_type(action)
        url = self.config['modlog'].format(subreddit=six.text_type(subreddit))
        return self.get_content(url, *args, **kwargs)


class ModOnlyMixin(AuthenticatedReddit):
    """Adds methods requiring the logged in moderator access.

    You should **not** directly instantiate instances of this class. Use
    :class:`.Reddit` instead.

    """

    def _get_userlist(self, url, user_only, *args, **kwargs):
        content = self.get_content(url, *args, **kwargs)
        for data in content:
            user = objects.Redditor(self, data['name'], fetch=False)
            user.id = data['id'].split('_')[1]
            if user_only:
                yield user
            else:
                data['name'] = user
                yield data

    @decorators.restrict_access(scope='read', mod=True)
    def get_banned(self, subreddit, user_only=True, *args, **kwargs):
        """Return a get_content generator of banned users for the subreddit.

        :param subreddit: The subreddit to get the banned user list for.
        :param user_only: When False, the generator yields a dictionary of data
            associated with the server response for that user. In such cases,
            the Redditor will be in key 'name' (default: True).

        """
        url = self.config['banned'].format(subreddit=six.text_type(subreddit))
        return self._get_userlist(url, user_only, *args, **kwargs)

    def get_contributors(self, subreddit, *args, **kwargs):
        """
        Return a get_content generator of contributors for the given subreddit.

        If it's a public subreddit, then authentication as a
        moderator of the subreddit is required. For protected/private
        subreddits only access is required. See issue #246.

        """
        # pylint: disable=W0613
        def get_contributors_helper(self, subreddit):
            # It is necessary to have the 'self' argument as it's needed in
            # restrict_access to determine what class the decorator is
            # operating on.
            url = self.config['contributors'].format(
                subreddit=six.text_type(subreddit))
            return self._get_userlist(url, user_only=True, *args, **kwargs)

        if self.is_logged_in():
            if not isinstance(subreddit, objects.Subreddit):
                subreddit = self.get_subreddit(subreddit)
            if subreddit.subreddit_type == "public":
                decorator = decorators.restrict_access(scope='read', mod=True)
                return decorator(get_contributors_helper)(self, subreddit)
        return get_contributors_helper(self, subreddit)

    @decorators.restrict_access(scope='read', mod=True)
    def get_edited(self, subreddit='mod', *args, **kwargs):
        """Return a get_content generator of edited items.

        :param subreddit: Either a Subreddit object or the name of the
            subreddit to return the edited items for. Defaults to `mod` which
            includes items for all the subreddits you moderate.

        The additional parameters are passed directly into
        :meth:`.get_content`. Note: the `url` parameter cannot be altered.

        """
        url = self.config['edited'].format(subreddit=six.text_type(subreddit))
        return self.get_content(url, *args, **kwargs)

    @decorators.restrict_access(scope='privatemessages', mod=True)
    def get_mod_mail(self, subreddit='mod', *args, **kwargs):
        """Return a get_content generator for moderator messages.

        :param subreddit: Either a Subreddit object or the name of the
            subreddit to return the moderator mail from. Defaults to `mod`
            which includes items for all the subreddits you moderate.

        The additional parameters are passed directly into
        :meth:`.get_content`. Note: the `url` parameter cannot be altered.

        """
        url = self.config['mod_mail'].format(
            subreddit=six.text_type(subreddit))
        return self.get_content(url, *args, **kwargs)

    @decorators.restrict_access(scope='read', mod=True)
    def get_mod_queue(self, subreddit='mod', *args, **kwargs):
        """Return a get_content generator for the moderator queue.

        :param subreddit: Either a Subreddit object or the name of the
            subreddit to return the modqueue for. Defaults to `mod` which
            includes items for all the subreddits you moderate.

        The additional parameters are passed directly into
        :meth:`.get_content`. Note: the `url` parameter cannot be altered.

        """
        url = self.config['modqueue'].format(
            subreddit=six.text_type(subreddit))
        return self.get_content(url, *args, **kwargs)

    @decorators.restrict_access(scope='read', mod=True)
    def get_muted(self, subreddit, user_only=True, *args, **kwargs):
        """Return a get_content generator for modmail-muted users.

        :param subreddit: Either a Subreddit object or the name of a subreddit
            to get the list of muted users from.

        The additional parameters are passed directly into
        :meth:`.get_content`. Note: the `url` parameter cannot be altered.

        """
        url = self.config['muted'].format(subreddit=six.text_type(subreddit))
        return self._get_userlist(url, user_only, *args, **kwargs)

    @decorators.restrict_access(scope='read', mod=True)
    def get_reports(self, subreddit='mod', *args, **kwargs):
        """Return a get_content generator of reported items.

        :param subreddit: Either a Subreddit object or the name of the
            subreddit to return the reported items. Defaults to `mod` which
            includes items for all the subreddits you moderate.

        The additional parameters are passed directly into
        :meth:`.get_content`. Note: the `url` parameter cannot be altered.

        """
        url = self.config['reports'].format(subreddit=six.text_type(subreddit))
        return self.get_content(url, *args, **kwargs)

    @decorators.restrict_access(scope='read', mod=True)
    def get_spam(self, subreddit='mod', *args, **kwargs):
        """Return a get_content generator of spam-filtered items.

        :param subreddit: Either a Subreddit object or the name of the
            subreddit to return the spam-filtered items for. Defaults to `mod`
            which includes items for all the subreddits you moderate.

        The additional parameters are passed directly into
        :meth:`.get_content`. Note: the `url` parameter cannot be altered.

        """
        url = self.config['spam'].format(subreddit=six.text_type(subreddit))
        return self.get_content(url, *args, **kwargs)

    @decorators.restrict_access('modconfig', mod=False, login=False)
    def get_stylesheet(self, subreddit, **params):
        """Return the stylesheet and images for the given subreddit."""
        url = self.config['stylesheet'].format(
            subreddit=six.text_type(subreddit))
        return self.request_json(url, params=params)['data']

    @decorators.restrict_access(scope='read', mod=True)
    def get_unmoderated(self, subreddit='mod', *args, **kwargs):
        """Return a get_content generator of unmoderated submissions.

        :param subreddit: Either a Subreddit object or the name of the
            subreddit to return the unmoderated submissions for. Defaults to
            `mod` which includes items for all the subreddits you moderate.

        The additional parameters are passed directly into
        :meth:`.get_content`. Note: the `url` parameter cannot be altered.

        """
        url = self.config['unmoderated'].format(
            subreddit=six.text_type(subreddit))
        return self.get_content(url, *args, **kwargs)

    @decorators.restrict_access(scope='read', mod=True)
    def get_wiki_banned(self, subreddit, *args, **kwargs):
        """Return a get_content generator of users banned from the wiki."""
        url = self.config['wiki_banned'].format(
            subreddit=six.text_type(subreddit))
        return self._get_userlist(url, user_only=True, *args, **kwargs)

    @decorators.restrict_access(scope='read', mod=True)
    def get_wiki_contributors(self, subreddit, *args, **kwargs):
        """Return a get_content generator of wiki contributors.

        The returned users are those who have been approved as a wiki
        contributor by the moderators of the subreddit, Whether or not they've
        actually contributed to the wiki is irrellevant, their approval as wiki
        contributors is all that matters.

        """
        url = self.config['wiki_contributors'].format(
            subreddit=six.text_type(subreddit))
        return self._get_userlist(url, user_only=True, *args, **kwargs)


class ModSelfMixin(AuthenticatedReddit):
    """Adds methods pertaining to the 'modself' OAuth scope (or login).

    You should **not** directly instantiate instances of this class. Use
    :class:`.Reddit` instead.

    """

    def leave_contributor(self, subreddit):
        """Abdicate approved submitter status in a subreddit. Use with care.

        :param subreddit: The name of the subreddit to leave `status` from.

        :returns: the json response from the server.
        """
        return self._leave_status(subreddit, self.config['leavecontributor'])

    def leave_moderator(self, subreddit):
        """Abdicate moderator status in a subreddit. Use with care.

        :param subreddit: The name of the subreddit to leave `status` from.

        :returns: the json response from the server.
        """
        self.evict(self.config['my_mod_subreddits'])
        return self._leave_status(subreddit, self.config['leavemoderator'])

    @decorators.restrict_access(scope='modself', mod=False)
    def _leave_status(self, subreddit, statusurl):
        """Abdicate status in a subreddit.

        :param subreddit: The name of the subreddit to leave `status` from.
        :param statusurl: The API URL which will be used in the leave request.
            Please use :meth:`leave_contributor` or :meth:`leave_moderator`
            rather than setting this directly.

        :returns: the json response from the server.
        """
        if isinstance(subreddit, six.string_types):
            subreddit = self.get_subreddit(subreddit)

        data = {'id': subreddit.fullname}
        return self.request_json(statusurl, data=data)


class MultiredditMixin(AuthenticatedReddit):
    """Adds methods pertaining to multireddits.

    You should **not** directly instantiate instances of this class. Use
    :class:`.Reddit` instead.

    """

    MULTI_PATH = '/user/{0}/m/{1}'

    @decorators.restrict_access(scope='subscribe')
    def copy_multireddit(self, from_redditor, from_name, to_name=None,
                         *args, **kwargs):
        """Copy a multireddit.

        :param from_redditor: The username or Redditor object for the user
            who owns the original multireddit
        :param from_name: The name of the multireddit, belonging to
            from_redditor
        :param to_name: The name to copy the multireddit as. If None, uses
            the name of the original

        The additional parameters are passed directly into
        :meth:`~praw.__init__.BaseReddit.request_json`

        """
        if to_name is None:
            to_name = from_name

        from_multipath = self.MULTI_PATH.format(from_redditor, from_name)
        to_multipath = self.MULTI_PATH.format(self.user.name, to_name)
        data = {'display_name': to_name,
                'from': from_multipath,
                'to': to_multipath}
        return self.request_json(self.config['multireddit_copy'], data=data,
                                 *args, **kwargs)

    @decorators.restrict_access(scope='subscribe')
    def create_multireddit(self, name, description_md=None, icon_name=None,
                           key_color=None, subreddits=None, visibility=None,
                           weighting_scheme=None, overwrite=False,
                           *args, **kwargs):  # pylint: disable=W0613
        """Create a new multireddit.

        :param name: The name of the new multireddit.
        :param description_md: Optional description for the multireddit,
            formatted in markdown.
        :param icon_name: Optional, choose an icon name from this list: ``art
            and design``, ``ask``, ``books``, ``business``, ``cars``,
            ``comics``, ``cute animals``, ``diy``, ``entertainment``, ``food
            and drink``, ``funny``, ``games``, ``grooming``, ``health``, ``life
            advice``, ``military``, ``models pinup``, ``music``, ``news``,
            ``philosophy``, ``pictures and gifs``, ``science``, ``shopping``,
            ``sports``, ``style``, ``tech``, ``travel``, ``unusual stories``,
            ``video``, or ``None``.
        :param key_color: Optional rgb hex color code of the form `#xxxxxx`.
        :param subreddits: Optional list of subreddit names or Subreddit
            objects to initialize the Multireddit with. You can always
            add more later with
            :meth:`~praw.objects.Multireddit.add_subreddit`.
        :param visibility: Choose a privacy setting from this list:
            ``public``, ``private``, ``hidden``. Defaults to private if blank.
        :param weighting_scheme: Choose a weighting scheme from this list:
            ``classic``, ``fresh``. Defaults to classic if blank.
        :param overwrite: Allow for overwriting / updating multireddits.
            If False, and the multi name already exists, throw 409 error.
            If True, and the multi name already exists, use the given
            properties to update that multi.
            If True, and the multi name does not exist, create it normally.

        :returns: The newly created Multireddit object.

        The additional parameters are passed directly into
        :meth:`~praw.__init__.BaseReddit.request_json`

        """
        url = self.config['multireddit_about'].format(user=self.user.name,
                                                      multi=name)
        if subreddits:
            subreddits = [{'name': six.text_type(sr)} for sr in subreddits]
        model = {}
        for key in ('description_md', 'icon_name', 'key_color', 'subreddits',
                    'visibility', 'weighting_scheme'):
            value = locals()[key]
            if value:
                model[key] = value

        method = 'PUT' if overwrite else 'POST'
        return self.request_json(url, data={'model': json.dumps(model)},
                                 method=method, *args, **kwargs)

    @decorators.restrict_access(scope='subscribe')
    def delete_multireddit(self, name, *args, **kwargs):
        """Delete a Multireddit.

        Any additional parameters are passed directly into
        :meth:`~praw.__init__.BaseReddit.request`

        """
        url = self.config['multireddit_about'].format(user=self.user.name,
                                                      multi=name)
        self.http.headers['x-modhash'] = self.modhash
        try:
            self.request(url, data={}, method='DELETE', *args, **kwargs)
        finally:
            del self.http.headers['x-modhash']

    @decorators.restrict_access(scope='subscribe')
    def edit_multireddit(self, *args, **kwargs):
        """Edit a multireddit, or create one if it doesn't already exist.

        See :meth:`create_multireddit` for accepted parameters.

        """
        return self.create_multireddit(*args, overwrite=True, **kwargs)

    def get_multireddit(self, redditor, multi, *args, **kwargs):
        """Return a Multireddit object for the author and name specified.

        :param redditor: The username or Redditor object of the user
            who owns the multireddit.
        :param multi: The name of the multireddit to fetch.

        The additional parameters are passed directly into the
        :class:`.Multireddit` constructor.

        """
        return objects.Multireddit(self, six.text_type(redditor), multi,
                                   *args, **kwargs)

    def get_multireddits(self, redditor, *args, **kwargs):
        """Return a list of multireddits belonging to a redditor.

        :param redditor: The username or Redditor object to find multireddits
            from.
        :returns: The json response from the server

        The additional parameters are passed directly into
        :meth:`~praw.__init__.BaseReddit.request_json`

        If the requested redditor is the current user, all multireddits
        are visible. Otherwise, only public multireddits are returned.

        """
        redditor = six.text_type(redditor)
        url = self.config['multireddit_user'].format(user=redditor)
        return self.request_json(url, *args, **kwargs)

    @decorators.restrict_access(scope='subscribe')
    def rename_multireddit(self, current_name, new_name, *args, **kwargs):
        """Rename a Multireddit.

        :param current_name: The name of the multireddit to rename
        :param new_name: The new name to assign to this multireddit

        The additional parameters are passed directly into
        :meth:`~praw.__init__.BaseReddit.request_json`

        """
        current_path = self.MULTI_PATH.format(self.user.name, current_name)
        new_path = self.MULTI_PATH.format(self.user.name, new_name)
        data = {'from': current_path,
                'to': new_path}
        return self.request_json(self.config['multireddit_rename'], data=data,
                                 *args, **kwargs)


class MySubredditsMixin(AuthenticatedReddit):
    """Adds methods requiring the 'mysubreddits' scope (or login).

    You should **not** directly instantiate instances of this class. Use
    :class:`.Reddit` instead.

    """

    @decorators.restrict_access(scope='mysubreddits')
    def get_my_contributions(self, *args, **kwargs):
        """Return a get_content generator of subreddits.

        The Subreddits generated are those where the session's user is a
        contributor.

        The additional parameters are passed directly into
        :meth:`.get_content`. Note: the `url` parameter cannot be altered.

        """
        return self.get_content(self.config['my_con_subreddits'], *args,
                                **kwargs)

    @decorators.restrict_access(scope='mysubreddits')
    def get_my_moderation(self, *args, **kwargs):
        """Return a get_content generator of subreddits.

        The Subreddits generated are those where the session's user is a
        moderator.

        The additional parameters are passed directly into
        :meth:`.get_content`. Note: the `url` parameter cannot be altered.

        """
        return self.get_content(self.config['my_mod_subreddits'], *args,
                                **kwargs)

    @decorators.restrict_access(scope='mysubreddits')
    def get_my_multireddits(self):
        """Return a list of the authenticated Redditor's Multireddits."""
        # The JSON data for multireddits is returned from Reddit as a list
        # Therefore, we cannot use :meth:`get_content` to retrieve the objects
        return self.request_json(self.config['my_multis'])

    @decorators.restrict_access(scope='mysubreddits')
    def get_my_subreddits(self, *args, **kwargs):
        """Return a get_content generator of subreddits.

        The subreddits generated are those that hat the session's user is
        subscribed to.

        The additional parameters are passed directly into
        :meth:`.get_content`. Note: the `url` parameter cannot be altered.

        """
        return self.get_content(self.config['my_subreddits'], *args, **kwargs)


class PrivateMessagesMixin(AuthenticatedReddit):
    """Adds methods requiring the 'privatemessages' scope (or login).

    You should **not** directly instantiate instances of this class. Use
    :class:`.Reddit` instead.

    """

    @decorators.restrict_access(scope='privatemessages')
    def _mark_as_read(self, thing_ids, unread=False):
        """Mark each of the supplied thing_ids as (un)read.

        :returns: The json response from the server.

        """
        data = {'id': ','.join(thing_ids)}
        key = 'unread_message' if unread else 'read_message'
        response = self.request_json(self.config[key], data=data)
        self.evict([self.config[x] for x in ['inbox', 'messages',
                                             'mod_mail', 'unread']])
        return response

    @decorators.restrict_access(scope='privatemessages')
    def get_comment_replies(self, *args, **kwargs):
        """Return a get_content generator for inboxed comment replies.

        The additional parameters are passed directly into
        :meth:`.get_content`. Note: the `url` parameter cannot be altered.

        """
        return self.get_content(self.config['comment_replies'],
                                *args, **kwargs)

    @decorators.restrict_access(scope='privatemessages')
    def get_inbox(self, *args, **kwargs):
        """Return a get_content generator for inbox (messages and comments).

        The additional parameters are passed directly into
        :meth:`.get_content`. Note: the `url` parameter cannot be altered.

        """
        return self.get_content(self.config['inbox'], *args, **kwargs)

    def get_message(self, message_id, *args, **kwargs):
        """Return a Message object corresponding to the given ID.

        :param message_id: The ID or Fullname for a Message

        The additional parameters are passed directly into
        :meth:`~praw.objects.Message.from_id` of Message, and subsequently into
        :meth:`.request_json`.

        """
        return objects.Message.from_id(self, message_id, *args, **kwargs)

    @decorators.restrict_access(scope='privatemessages')
    def get_messages(self, *args, **kwargs):
        """Return a get_content generator for inbox (messages only).

        The additional parameters are passed directly into
        :meth:`.get_content`. Note: the `url` parameter cannot be altered.

        """
        return self.get_content(self.config['messages'], *args, **kwargs)

    @decorators.restrict_access(scope='privatemessages')
    def get_post_replies(self, *args, **kwargs):
        """Return a get_content generator for inboxed submission replies.

        The additional parameters are passed directly into
        :meth:`.get_content`. Note: the `url` parameter cannot be altered.

        """
        return self.get_content(self.config['post_replies'], *args, **kwargs)

    @decorators.restrict_access(scope='privatemessages')
    def get_sent(self, *args, **kwargs):
        """Return a get_content generator for sent messages.

        The additional parameters are passed directly into
        :meth:`.get_content`. Note: the `url` parameter cannot be altered.

        """
        return self.get_content(self.config['sent'], *args, **kwargs)

    @decorators.restrict_access(scope='privatemessages')
    def get_unread(self, unset_has_mail=False, update_user=False, *args,
                   **kwargs):
        """Return a get_content generator for unread messages.

        :param unset_has_mail: When True, clear the has_mail flag (orangered)
            for the user.
        :param update_user: If both `unset_has_mail` and `update user` is True,
            set the `has_mail` attribute of the logged-in user to False.

        The additional parameters are passed directly into
        :meth:`.get_content`. Note: the `url` parameter cannot be altered.

        """
        params = kwargs.setdefault('params', {})
        if unset_has_mail:
            params['mark'] = 'true'
            if update_user:  # Update the user object
                # Use setattr to avoid pylint error
                setattr(self.user, 'has_mail', False)
        return self.get_content(self.config['unread'], *args, **kwargs)

    @decorators.restrict_access(scope='privatemessages')
    def get_mentions(self, *args, **kwargs):
        """Return a get_content generator for username mentions.

        The additional parameters are passed directly into
        :meth:`.get_content`. Note: the `url` parameter cannot be altered.

        """
        return self.get_content(self.config['mentions'], *args, **kwargs)

    @decorators.restrict_access(scope='privatemessages')
    @decorators.require_captcha
    def send_message(self, recipient, subject, message, from_sr=None,
                     captcha=None, **kwargs):
        """Send a message to a redditor or a subreddit's moderators (mod mail).

        :param recipient: A Redditor or Subreddit instance to send a message
            to. A string can also be used in which case the string is treated
            as a redditor unless it is prefixed with either '/r/' or '#', in
            which case it will be treated as a subreddit.
        :param subject: The subject of the message to send.
        :param message: The actual message content.
        :param from_sr: A Subreddit instance or string to send the message
            from. When provided, messages are sent from the subreddit rather
            than from the authenticated user. Note that the authenticated user
            must be a moderator of the subreddit and have mail permissions.

        :returns: The json response from the server.

        This function may result in a captcha challenge. PRAW will
        automatically prompt you for a response. See :ref:`handling-captchas`
        if you want to manually handle captchas.

        """
        if isinstance(recipient, objects.Subreddit):
            recipient = '/r/{0}'.format(six.text_type(recipient))
        else:
            recipient = six.text_type(recipient)

        data = {'text': message,
                'subject': subject,
                'to': recipient}
        if from_sr:
            data['from_sr'] = six.text_type(from_sr)
        if captcha:
            data.update(captcha)
        response = self.request_json(self.config['compose'], data=data,
                                     retry_on_error=False)
        self.evict(self.config['sent'])
        return response


class ReportMixin(AuthenticatedReddit):
    """Adds methods requiring the 'report' scope (or login).

    You should **not** directly instantiate instances of this class. Use
    :class:`.Reddit` instead.

    """

    @decorators.restrict_access(scope='report')
    def hide(self, thing_id, _unhide=False):
        """Hide up to 50 objects in the context of the logged in user.

        :param thing_id: A single fullname or list of fullnames,
            representing objects which will be hidden.
        :param _unhide: If True, unhide the object(s) instead.  Use
            :meth:`~praw.__init__.ReportMixin.unhide` rather than setting this
            manually.

        :returns: The json response from the server.

        """
        if not isinstance(thing_id, six.string_types):
            thing_id = ','.join(thing_id)
        method = 'unhide' if _unhide else 'hide'
        data = {'id': thing_id,
                'executed': method}
        response = self.request_json(self.config[method], data=data)

        if self.user is not None:
            self.evict(urljoin(self.user._url,  # pylint: disable=W0212
                               'hidden'))
        return response

    def unhide(self, thing_id):
        """Unhide up to 50 objects in the context of the logged in user.

        :param thing_id: A single fullname or list of fullnames,
            representing objects which will be unhidden.

        :returns: The json response from the server.

        """
        return self.hide(thing_id, _unhide=True)


class SubmitMixin(AuthenticatedReddit):
    """Adds methods requiring the 'submit' scope (or login).

    You should **not** directly instantiate instances of this class. Use
    :class:`.Reddit` instead.

    """

    def _add_comment(self, thing_id, text):
        """Comment on the given thing with the given text.

        :returns: A Comment object for the newly created comment.

        """
        def add_comment_helper(self, thing_id, text):
            data = {'thing_id': thing_id,
                    'text': text}
            retval = self.request_json(self.config['comment'], data=data,
                                       retry_on_error=False)
            return retval

        if thing_id.startswith(self.config.by_object[objects.Message]):
            decorator = decorators.restrict_access(scope='privatemessages')
        else:
            decorator = decorators.restrict_access(scope='submit')
        retval = decorator(add_comment_helper)(self, thing_id, text)
        # REDDIT: reddit's end should only ever return a single comment
        return retval['data']['things'][0]

    @decorators.restrict_access(scope='submit')
    @decorators.require_captcha
    def submit(self, subreddit, title, text=None, url=None, captcha=None,
               save=None, send_replies=None, resubmit=None, **kwargs):
        """Submit a new link to the given subreddit.

        Accepts either a Subreddit object or a str containing the subreddit's
        display name.

        :param resubmit: If True, submit the link even if it has already been
            submitted.
        :param save: If True the new Submission will be saved after creation.
        :param send_replies: If True, inbox replies will be received when
            people comment on the submission. If set to None, the default of
            True for text posts and False for link posts will be used.

        :returns: The newly created Submission object if the reddit instance
            can access it. Otherwise, return the url to the submission.

        This function may result in a captcha challenge. PRAW will
        automatically prompt you for a response. See :ref:`handling-captchas`
        if you want to manually handle captchas.

        """
        if isinstance(text, six.string_types) == bool(url):
            raise TypeError('One (and only one) of text or url is required!')
        data = {'sr': six.text_type(subreddit),
                'title': title}
        if text or text == '':
            data['kind'] = 'self'
            data['text'] = text
        else:
            data['kind'] = 'link'
            data['url'] = url
        if captcha:
            data.update(captcha)
        if resubmit is not None:
            data['resubmit'] = resubmit
        if save is not None:
            data['save'] = save
        if send_replies is not None:
            data['sendreplies'] = send_replies
        result = self.request_json(self.config['submit'], data=data,
                                   retry_on_error=False)
        url = result['data']['url']
        # Clear the OAuth setting when attempting to fetch the submission
        if self._use_oauth:
            self._use_oauth = False
            if url.startswith(self.config.oauth_url):
                url = self.config.api_url + url[len(self.config.oauth_url):]
        try:
            return self.get_submission(url)
        except errors.Forbidden:
            # While the user may be able to submit to a subreddit,
            # that does not guarantee they have read access.
            return url


class SubscribeMixin(AuthenticatedReddit):
    """Adds methods requiring the 'subscribe' scope (or login).

    You should **not** directly instantiate instances of this class. Use
    :class:`.Reddit` instead.

    """

    @decorators.restrict_access(scope='subscribe')
    def subscribe(self, subreddit, unsubscribe=False):
        """Subscribe to the given subreddit.

        :param subreddit: Either the subreddit name or a subreddit object.
        :param unsubscribe: When True, unsubscribe.
        :returns: The json response from the server.

        """
        data = {'action': 'unsub' if unsubscribe else 'sub',
                'sr_name': six.text_type(subreddit)}
        response = self.request_json(self.config['subscribe'], data=data)
        self.evict(self.config['my_subreddits'])
        return response

    def unsubscribe(self, subreddit):
        """Unsubscribe from the given subreddit.

        :param subreddit: Either the subreddit name or a subreddit object.
        :returns: The json response from the server.

        """
        return self.subscribe(subreddit, unsubscribe=True)


class Reddit(ModConfigMixin, ModFlairMixin, ModLogMixin, ModOnlyMixin,
             ModSelfMixin, MultiredditMixin, MySubredditsMixin,
             PrivateMessagesMixin, ReportMixin, SubmitMixin, SubscribeMixin):
    """Provides access to reddit's API.

    See :class:`.BaseReddit`'s documentation for descriptions of the
    initialization parameters.

    """

# Prevent recursive import
from praw import objects  # NOQA<|MERGE_RESOLUTION|>--- conflicted
+++ resolved
@@ -1266,11 +1266,7 @@
                 url = url.replace("user/"+redditor, 'me')
         return url
 
-<<<<<<< HEAD
-    @decorators.restrict_access(scope='modself', login=True, mod=False)
-=======
     @decorators.restrict_access(scope='modself', mod=False)
->>>>>>> e0185c50
     def accept_moderator_invite(self, subreddit):
         """Accept a moderator invite to the given subreddit.
 
