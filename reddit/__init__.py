# This file is part of reddit_api.
#
# reddit_api is free software: you can redistribute it and/or modify
# it under the terms of the GNU General Public License as published by
# the Free Software Foundation, either version 3 of the License, or
# (at your option) any later version.
#
# reddit_api is distributed in the hope that it will be useful,
# but WITHOUT ANY WARRANTY; without even the implied warranty of
# MERCHANTABILITY or FITNESS FOR A PARTICULAR PURPOSE.  See the
# GNU General Public License for more details.
#
# You should have received a copy of the GNU General Public License
# along with reddit_api.  If not, see <http://www.gnu.org/licenses/>.

<<<<<<< HEAD
try:
    import cookielib
except ImportError:
    import http.cookiejar as cookielib

import os
import warnings
=======
import cookielib
import httplib
import json
import os
import warnings
import urllib2
import urlparse
>>>>>>> 4572d550

try:
    from urllib2 import HTTPCookieProcessor, build_opener, HTTPError
    from urlparse import urljoin
except ImportError:
    from urllib.request import build_opener, HTTPCookieProcessor
    from urllib.parse import urljoin
    from urllib.error import HTTPError
    from http.client import IncompleteRead

import json
import reddit.decorators
import reddit.errors
import reddit.helpers
import reddit.objects

from reddit.settings import CONFIG

import sys
if sys.version>'3':
    raw_input=input


VERSION = '1.2.6'


class Config(object):  # pylint: disable-msg=R0903
    """A class containing the configuration for a reddit site."""
    API_PATHS = {'approve':             'api/approve/',
                 'banned':              'r/%s/about/banned/',
                 'captcha':             'captcha/',
                 'clearflairtemplates': 'api/clearflairtemplates/',
                 'comment':             'api/comment/',
                 'comments':            'comments/',
                 'compose':             'api/compose/',
                 'contributors':        'r/%s/about/contributors',
                 'del':                 'api/del/',
                 'distinguish':         '/api/distinguish/yes/',
                 'feedback':            'api/feedback/',
                 'flair':               'api/flair/',
                 'flaircsv':            'api/flaircsv/',
                 'flairlist':           'r/%s/api/flairlist/',
                 'flairtemplate':       'api/flairtemplate/',
                 'friend':              'api/friend/',
                 'help':                'help/',
                 'inbox':               'message/inbox/',
                 'info':                'button_info/',
                 'login':               'api/login/%s/',
                 'logout':              'logout/',
                 'moderator':           'message/moderator/',
                 'moderators':          'r/%s/about/moderators/',
                 'modqueue':            'r/%s/about/modqueue/',
                 'morechildren':        'api/morechildren/',
                 'my_mod_reddits':      'reddits/mine/moderator/',
                 'my_reddits':          'reddits/mine/',
                 'read_message':        'api/read_message/',
                 'reddit_url':          '/',
                 'register':            'api/register/',
                 'remove':              'api/remove/',
                 'report':              'api/report/',
                 'reports':             'r/%s/about/reports/',
                 'save':                'api/save/',
                 'saved':               'saved/',
                 'search_reddit_names': 'api/search_reddit_names/',
                 'sent':                'message/sent/',
                 'site_admin':          'api/site_admin/',
                 'spam':                'r/%s/about/spam/',
                 'submit':              'api/submit/',
                 'subreddit':           'r/%s/',
                 'subreddit_about':     'r/%s/about/',
                 'subscribe':           'api/subscribe/',
                 'undistinguish':       'api/distinguish/no/',
                 'unfriend':            'api/unfriend/',
                 'unread':              'message/unread/',
                 'unread_message':      'api/unread_message/',
                 'unsave':              'api/unsave/',
                 'user':                'user/%s/',
                 'user_about':          'user/%s/about/',
                 'vote':                'api/vote/'}
    SSL_PATHS = ('login', )

    def __init__(self, site_name):
        obj = dict(CONFIG.items(site_name))
        self._site_url = 'http://' + obj['domain']
        if 'ssl_domain' in obj:
            self._ssl_url = 'https://' + obj['ssl_domain']
        else:
            self._ssl_url = None
        self.api_request_delay = float(obj['api_request_delay'])
        self.by_kind = {obj['comment_kind']:    reddit.objects.Comment,
                        obj['message_kind']:    reddit.objects.Message,
                        obj['more_kind']:       reddit.objects.MoreComments,
                        obj['redditor_kind']:   reddit.objects.Redditor,
                        obj['submission_kind']: reddit.objects.Submission,
                        obj['subreddit_kind']:  reddit.objects.Subreddit,
                        obj['userlist_kind']:   reddit.objects.UserList}
        self.by_object = dict((value, key) for (key, value) in
                              self.by_kind.items())
        self.by_object[reddit.objects.LoggedInRedditor] = obj['redditor_kind']
        self.cache_timeout = float(obj['cache_timeout'])
        self.default_content_limit = int(obj['default_content_limit'])
        self.domain = obj['domain']
        try:
            self.user = obj['user']
            self.pswd = obj['pswd']
        except KeyError:
            self.user = self.pswd = None
        self.is_reddit = obj['domain'] == 'www.reddit.com'

    def __getitem__(self, key):
        """Return the URL for key"""
        if self._ssl_url and key in self.SSL_PATHS:
            return urljoin(self._ssl_url, self.API_PATHS[key])
        return urljoin(self._site_url, self.API_PATHS[key])


class BaseReddit(object):
    """The base class for a reddit session."""
    DEFAULT_HEADERS = {}
    RETRY_CODES = [502, 503, 504]

    def __init__(self, user_agent, site_name=None):
        """
        Specify the user agent for the application and optionally a site_name.

        If site_name is None, then the site name will be looked for in the
        environment variable REDDIT_SITE. It if is not found there, the default
        site name `reddit` will be used.
        """
<<<<<<< HEAD
        #Breaks 3.2 support:
        #if not isinstance(user_agent, str):
        #   raise TypeError('User agent must be a string.')
=======

        if not user_agent or not isinstance(user_agent, str):
            raise TypeError('User agent must be a non-empty string.')
>>>>>>> 4572d550
        self.DEFAULT_HEADERS['User-agent'] = user_agent
        self.config = Config(site_name or os.getenv('REDDIT_SITE') or 'reddit')

        _cookie_jar = cookielib.CookieJar()
        self._opener = build_opener(HTTPCookieProcessor(_cookie_jar))

        self.modhash = self.user = None

    def __str__(self):
        return 'Open Session (%s)' % (self.user or 'Unauthenticated')

    def _request(self, page_url, params=None, url_data=None):
        """Given a page url and a dict of params, opens and returns the page.

        :param page_url: the url to grab content from.
        :param params: the extra url data to submit
        :param url_data: the GET data to put in the url
        :returns: the open page
        """
        # pylint: disable-msg=W0212
        remaining_attempts = 3
        while True:
            try:
                return reddit.helpers._request(self, page_url, params,
                                               url_data)
            except HTTPError as error:
                remaining_attempts -= 1
                if (error.code not in self.RETRY_CODES or
                    remaining_attempts == 0):
                    raise
<<<<<<< HEAD
            except IncompleteRead:
                remaining_attempts -=1
=======
            except httplib.IncompleteRead:
                remaining_attempts -= 1
>>>>>>> 4572d550
                if remaining_attempts == 0:
                    raise

    def _json_reddit_objecter(self, json_data):
        """
        Object hook to be used with json.load(s) to spit out RedditObjects
        while decoding.
        """
        try:
            object_class = self.config.by_kind[json_data['kind']]
        except KeyError:
            if 'json' in json_data:
                if len(json_data) != 1:
                    warnings.warn('Unknown object type: %s' % json_data)
                return json_data['json']
        else:
            return object_class.from_api_response(self, json_data['data'])
        return json_data

    def get_content(self, page_url, limit=0, url_data=None, place_holder=None,
                    root_field='data', thing_field='children',
                    after_field='after'):
        """A generator method to return Reddit content from a URL. Starts at
        the initial page_url, and fetches content using the `after` JSON data
        until `limit` entries have been fetched, or the `place_holder` has been
        reached.

        :param page_url: the url to start fetching content from
        :param limit: the maximum number of content entries to fetch. If
            limit <= 0, fetch the default_content_limit for the site. If None,
            then fetch unlimited entries--this would be used in conjunction
            with the place_holder param.
        :param url_data: extra GET data to put in the url
        :param place_holder: if not None, the method will fetch `limit`
            content, stopping if it finds content with `id` equal to
            `place_holder`.
        :param data_field: indicates the field in the json response that holds
            the data. Most objects use 'data', however some (flairlist) don't
            have the 'data' object. Use None for the root object.
        :param thing_field: indicates the field under the data_field which
            contains the list of things. Most objects use 'children'.
        :param after_field: indicates the field which holds the after item
            element
        :type place_holder: a string corresponding to a Reddit content id, e.g.
            't3_asdfasdf'
        :returns: a list of Reddit content, of type Subreddit, Comment,
            Submission or user flair.
        """
        content_found = 0

        if url_data is None:
            url_data = {}
        if limit is None:
            fetch_all = True
        elif limit <= 0:
            fetch_all = False
            limit = int(self.config.default_content_limit)
        else:
            fetch_all = False

        # While we still need to fetch more content to reach our limit, do so.
        while fetch_all or content_found < limit:
            page_data = self.request_json(page_url, url_data=url_data)
            if root_field:
                root = page_data[root_field]
            else:
                root = page_data
            for thing in root[thing_field]:
                yield thing
                content_found += 1
                # Terminate when we reached the limit, or place holder
                if (content_found == limit or
                    place_holder and thing.id == place_holder):
                    return
            # Set/update the 'after' parameter for the next iteration
            if after_field in root and root[after_field]:
                url_data['after'] = root[after_field]
            else:
                return

    @reddit.decorators.parse_api_json_response
    def request_json(self, page_url, params=None, url_data=None,
                     as_objects=True):
        """Gets the JSON processed from a page. Takes the same parameters as
        the _request method, plus a param to control whether objects are
        returned.

        :param page_url
        :param params
        :param url_data
        :param as_objects: Whether to return constructed Reddit objects or the
        raw json dict.
        :returns: JSON processed page
        """
        if not page_url.endswith('.json'):
            page_url += '.json'
        response = self._request(page_url, params, url_data)
        if as_objects:
            hook = self._json_reddit_objecter
        else:
            hook = None
        try:
            return json.loads(response, object_hook=hook)
        except TypeError:
            return json.loads(response.decode('utf-8'), object_hook=hook)

class SubredditExtension(BaseReddit):
    def __init__(self, *args, **kwargs):
        super(SubredditExtension, self).__init__(*args, **kwargs)

    @reddit.decorators.require_login
    def _subscribe(self, sr_id=None, sr_name=None, unsubscribe=False):
        """Perform the (un)subscribe to the subreddit.

        Provide either the subreddit id (sr_id) name (sr_name)."""

        if bool(sr_id) == bool(sr_name):
            raise TypeError('One (and only one) of text or url is required!')
        action = 'unsub' if unsubscribe else 'sub'
        params = {'action': action,
                  'uh': self.modhash,
                  'api_type': 'json'}
        if sr_id:
            params['sr'] = sr_id
        else:
            params['sr_name'] = sr_name

        response = self.request_json(self.config['subscribe'], params)
        # pylint: disable-msg=E1101,W0212
        reddit.helpers._request.is_stale([self.config['my_reddits']])
        return response

    @reddit.decorators.require_login
    def add_flair_template(self, subreddit, text, css_class, text_editable):
        """Adds a flair template to the subreddit."""
        params = {'r': str(subreddit),
                  'text': text,
                  'css_class': css_class,
                  'text_editable': str(text_editable),
                  'uh': self.user.modhash,
                  'api_type': 'json'}
        return self.request_json(self.config['flairtemplate'], params)

    @reddit.decorators.require_login
    def clear_flair_templates(self, subreddit):
        """Clear flair templates for a subreddit."""
        params = {'r': str(subreddit),
                  'uh': self.user.modhash,
                  'api_type': 'json'}
        return self.request_json(self.config['clearflairtemplates'], params)

    @reddit.decorators.require_login
    def get_banned(self, subreddit):
        """Get the list of banned users for a subreddit."""
        return self.request_json(self.config['banned'] % str(subreddit))

    @reddit.decorators.require_login
    def get_contributors(self, subreddit):
        """Get the list of contributors for a subreddit."""
        return self.request_json(self.config['contributors'] % str(subreddit))

    @reddit.decorators.require_login
    def get_moderators(self, subreddit):
        """Get the list of moderators for a subreddit."""
        return self.request_json(self.config['moderators'] % str(subreddit))

    @reddit.decorators.require_login
    def get_modqueue(self, subreddit='mod', limit=None):
        """Get the mod-queue for a subreddit."""
        return self.get_content(self.config['modqueue'] % str(subreddit),
                                url_data={'uh': self.user.modhash},
                                limit=limit)

    @reddit.decorators.require_login
    def get_reports(self, subreddit='mod', limit=None):
        """Get the list of reported submissions for a subreddit."""
        return self.get_content(self.config['reports'] % str(subreddit),
                                url_data={'uh': self.user.modhash},
                                limit=limit)

    @reddit.decorators.require_login
    def get_spam(self, subreddit='mod', limit=None):
        """Get the list of spam-filtered items for a subreddit."""
        return self.get_content(self.config['spam'] % str(subreddit),
                                url_data={'uh': self.user.modhash},
                                limit=limit)

    @reddit.decorators.require_login
    def flair_list(self, subreddit, limit=None):
        """Get flair list for a subreddit.

        Returns a tuple containing 'user', 'flair_text', and 'flair_css_class'.
        """
        params = {'uh': self.user.modhash}
        return self.get_content(self.config['flairlist'] % str(subreddit),
                                limit=limit, url_data=params, root_field=None,
                                thing_field='users', after_field='next')

    @reddit.decorators.require_login
    def set_flair(self, subreddit, user, text='', css_class=''):
        """Set flair of user in given subreddit."""
        params = {'r': str(subreddit),
                  'name': str(user),
                  'text': text,
                  'css_class': css_class,
                  'uh': self.user.modhash,
                  'api_type': 'json'}
        response = self.request_json(self.config['flair'], params)
        stale_url = self.config['flairlist'] % str(subreddit)
        # pylint: disable-msg=E1101,W0212
        reddit.helpers._request.is_stale([stale_url])
        return response

    @reddit.decorators.require_login
    def set_flair_csv(self, subreddit, flair_mapping):
        """Set flair for a group of users all at once.

        flair_mapping should be a list of dictionaries with the following keys:
                       user: the user name
                 flair_text: the flair text for the user (optional)
            flair_css_class: the flair css class for the user (optional)
        """
        if not flair_mapping:
            raise reddit.errors.ClientException('flair_mapping must be set')
        item_order = ['user', 'flair_text', 'flair_css_class']
        lines = []
        for mapping in flair_mapping:
            if 'user' not in mapping:
                raise reddit.errors.ClientException('flair_mapping must '
                                                    'contain `user` key')
            lines.append(','.join([mapping.get(x, '') for x in item_order]))
        params = {'r': str(subreddit),
                  'flair_csv': '\n'.join(lines),
                  'uh': self.user.modhash,
                  'api_type': 'json'}
        response = self.request_json(self.config['flaircsv'], params)
        stale_url = self.config['flairlist'] % str(subreddit)
        # pylint: disable-msg=E1101,W0212
        reddit.helpers._request.is_stale([stale_url])
        return response

    @reddit.decorators.RequireCaptcha
    @reddit.decorators.require_login
    def submit(self, subreddit, title, text=None, url=None, captcha=None):
        """
        Submit a new link.

        Accepts either a Subreddit object or a str containing the subreddit
        name.
        """
        if bool(text) == bool(url):
            raise TypeError('One (and only one) of text or url is required!')
        params = {'sr': str(subreddit),
                  'title': title,
                  'uh': self.modhash,
                  'api_type': 'json'}
        if text:
            params['kind'] = 'self'
            params['text'] = text
        else:
            params['kind'] = 'link'
            params['url'] = url
        if captcha:
            params.update(captcha)
        return self.request_json(self.config['submit'], params)

    def subscribe(self, subreddit):
        """Subscribe to subreddit by name."""
        self._subscribe(sr_name=subreddit)

    def unsubscribe(self, subreddit):
        """Unsubscribe from subreddit by name."""
        self._subscribe(sr_name=subreddit, unsubscribe=True)


class LoggedInExtension(BaseReddit):
    def __init__(self, *args, **kwargs):
        super(LoggedInExtension, self).__init__(*args, **kwargs)

    @reddit.decorators.require_login
    def _add_comment(self, thing_id, text):
        """Comment on the given thing with the given text."""
        params = {'thing_id': thing_id,
                  'text': text,
                  'uh': self.modhash,
                  'api_type': 'json'}
        return self.request_json(self.config['comment'], params)

    @reddit.decorators.require_login
    def _mark_as_read(self, thing_ids, unread=False):
        """ Marks each of the supplied thing_ids as (un)read."""
        params = {'id': ','.join(thing_ids),
                  'uh': self.modhash}
        key = 'unread_message' if unread else 'read_message'
        response = self.request_json(self.config[key], params)
        urls = [self.config[x] for x in ['inbox', 'moderator', 'unread']]
        # pylint: disable-msg=E1101,W0212
        reddit.helpers._request.is_stale(urls)
        return response

    @reddit.decorators.RequireCaptcha
    @reddit.decorators.require_login
    def compose_message(self, recipient, subject, message, captcha=None):
        """Send a message to another redditor."""
        params = {'text': message,
                  'subject': subject,
                  'to': str(recipient),
                  'uh': self.modhash,
                  'user': self.user.name,
                  'api_type': 'json'}
        if captcha:
            params.update(captcha)
        response = self.request_json(self.config['compose'], params)
        # pylint: disable-msg=E1101,W0212
        reddit.helpers._request.is_stale([self.config['sent']])
        return response

    @reddit.decorators.require_login
    def create_subreddit(self, name, title, description='', language='en',
                         subreddit_type='public', content_options='any',
                         over_18=False, default_set=True, show_media=False,
                         domain=''):
        """Create a new subreddit"""
        params = {'name': name,
                  'title': title,
                  'description': description,
                  'lang': language,
                  'type': subreddit_type,
                  'link_type': content_options,
                  'over_18': 'on' if over_18 else 'off',
                  'allow_top': 'on' if default_set else 'off',
                  'show_media': 'on' if show_media else 'off',
                  'domain': domain,
                  'uh': self.modhash,
                  'id': '#sr-form',
                  'api_type': 'json'}
        return self.request_json(self.config['site_admin'], params)

    def get_redditor(self, user_name, *args, **kwargs):
        """Returns a Redditor class for the user_name specified."""
        return reddit.objects.Redditor(self, user_name, *args, **kwargs)

    @reddit.decorators.require_login
    def get_saved_links(self, limit=0):
        """Return a listing of the logged-in user's saved links."""
        return self.get_content(self.config['saved'], limit=limit)

    def login(self, username=None, password=None):
        """Login to Reddit.

        If no user or password is provided, the settings file will be checked,
        and finally the user will be prompted with raw_input and
        getpass.getpass. If username was explicitly provided and password was
        not, then we must ask for the password unless the username matches
        what's provided in the config file."""
        if password and not username:
            raise Exception('Username must be provided when password is.')
        user = username or self.config.user or raw_input('Username: ')
        if username and username == self.config.user:
            pswd = password or self.config.pswd
        elif not username and self.config.user:
            pswd = self.config.pswd
        else:
            import getpass
            pswd = password or getpass.getpass('Password for %s: ' % user)

        params = {'api_type': 'json',
                  'passwd': pswd,
                  'user': user}
        response = self.request_json(self.config['login'] % user, params)
        self.modhash = response['data']['modhash']
        self.user = self.get_redditor(user)
        self.user.__class__ = reddit.objects.LoggedInRedditor

    @reddit.decorators.require_login
    def logout(self):
        """Logs out of a session."""
        params = {'uh': self.modhash}
        self.modhash = self.user = None
        return self.request_json(self.config['logout'], params)


class Reddit(LoggedInExtension,  # pylint: disable-msg=R0904
             SubredditExtension):
    def __init__(self, *args, **kwargs):
        super(Reddit, self).__init__(*args, **kwargs)

    def get_all_comments(self, limit=0, place_holder=None):
        """Returns a listing from reddit.com/comments (which provides all of
        the most recent comments from all users to all submissions)."""
        return self.get_content(self.config['comments'], limit=limit,
                                place_holder=place_holder)

    def get_front_page(self, limit=0):
        """Return the reddit front page. Login isn't required, but you'll only
        see your own front page if you are logged in."""
        return self.get_content(self.config['reddit_url'], limit=limit)

    def get_subreddit(self, subreddit_name, *args, **kwargs):
        """Returns a Subreddit object for the subreddit_name specified."""
        return reddit.objects.Subreddit(self, subreddit_name, *args, **kwargs)

    def get_submission(self, url=None, submission_id=None):
        """Returns a Submission object for the given url or submission_id."""
        if bool(url) == bool(submission_id):
            raise TypeError('One (and only one) of id or url is required!')
        if submission_id:
            url = urljoin(self.config['comments'], submission_id)
        submission_info, comment_info = self.request_json(url)
        submission = submission_info['data']['children'][0]
        submission.comments = comment_info['data']['children']
        return submission

    def info(self, url=None, thing_id=None, limit=0):
        """
        Given url, queries the API to see if the given URL has been submitted
        already, and if it has, return the submissions.

        Given a thing_id, requests the info for that thing.
        """
        if bool(url) == bool(thing_id):
            raise TypeError('Only one of url or thing_id is required!')
        if url is not None:
            params = {'url': url}
            if (url.startswith(self.config['reddit_url']) and
                url != self.config['reddit_url']):
                warnings.warn('It looks like you may be trying to get the info'
                              ' of a self or internal link. This probably '
                              'will not return any useful results!',
                              UserWarning)
        else:
            params = {'id': thing_id}
        return self.get_content(self.config['info'], url_data=params,
                                limit=limit)

    @reddit.decorators.RequireCaptcha
    def send_feedback(self, name, email, message, reason='feedback',
                      captcha=None):
        """
        Send feedback to the admins. Please don't abuse this, read what it says
        on the send feedback page!
        """
        params = {'name': name,
                  'email': email,
                  'reason': reason,
                  'text': message,
                  'api_type': 'json'}
        if captcha:
            params.update(captcha)
        return self.request_json(self.config['feedback'], params)

    def search_reddit_names(self, query):
        """Search the subreddits for a reddit whose name matches the query."""
        params = {'query': query,
                  'api_type': 'json'}
        results = self.request_json(self.config['search_reddit_names'], params)
        return [self.get_subreddit(name) for name in results['names']]

    @reddit.decorators.RequireCaptcha
    def create_redditor(self, user_name, password, email='', captcha=None):
        """Register a new user."""
        params = {'email': email,
                  'op': 'reg',
                  'passwd': password,
                  'passwd2': password,
                  'user': user_name,
                  'api_type': 'json'}
        if captcha:
            params.update(captcha)
        return self.request_json(self.config['register'], params)<|MERGE_RESOLUTION|>--- conflicted
+++ resolved
@@ -13,7 +13,6 @@
 # You should have received a copy of the GNU General Public License
 # along with reddit_api.  If not, see <http://www.gnu.org/licenses/>.
 
-<<<<<<< HEAD
 try:
     import cookielib
 except ImportError:
@@ -21,15 +20,7 @@
 
 import os
 import warnings
-=======
-import cookielib
-import httplib
-import json
-import os
-import warnings
-import urllib2
-import urlparse
->>>>>>> 4572d550
+
 
 try:
     from urllib2 import HTTPCookieProcessor, build_opener, HTTPError
@@ -159,15 +150,13 @@
         environment variable REDDIT_SITE. It if is not found there, the default
         site name `reddit` will be used.
         """
-<<<<<<< HEAD
         #Breaks 3.2 support:
         #if not isinstance(user_agent, str):
         #   raise TypeError('User agent must be a string.')
-=======
 
         if not user_agent or not isinstance(user_agent, str):
             raise TypeError('User agent must be a non-empty string.')
->>>>>>> 4572d550
+
         self.DEFAULT_HEADERS['User-agent'] = user_agent
         self.config = Config(site_name or os.getenv('REDDIT_SITE') or 'reddit')
 
@@ -198,13 +187,8 @@
                 if (error.code not in self.RETRY_CODES or
                     remaining_attempts == 0):
                     raise
-<<<<<<< HEAD
             except IncompleteRead:
                 remaining_attempts -=1
-=======
-            except httplib.IncompleteRead:
-                remaining_attempts -= 1
->>>>>>> 4572d550
                 if remaining_attempts == 0:
                     raise
 
