# This file is part of reddit_api.
#
# reddit_api is free software: you can redistribute it and/or modify
# it under the terms of the GNU General Public License as published by
# the Free Software Foundation, either version 3 of the License, or
# (at your option) any later version.
#
# reddit_api is distributed in the hope that it will be useful,
# but WITHOUT ANY WARRANTY; without even the implied warranty of
# MERCHANTABILITY or FITNESS FOR A PARTICULAR PURPOSE.  See the
# GNU General Public License for more details.
#
# You should have received a copy of the GNU General Public License
# along with reddit_api.  If not, see <http://www.gnu.org/licenses/>.

import settings
from base_objects import RedditContentObject
from decorators import require_login
<<<<<<< HEAD
from helpers import _get_section
=======
from helpers import _get_section, _modify_relationship
from settings import DEFAULT_CONTENT_LIMIT
>>>>>>> bb5e30c3
from urls import urls
from util import limit_chars


class Redditor(RedditContentObject):
    """A class for Redditor methods."""

    kind = settings.OBJECT_KIND_MAPPING['Redditor']

    get_overview = _get_section("")
    get_comments = _get_section("comments")
    get_submitted = _get_section("submitted")

    def __init__(self, reddit_session, user_name=None, json_dict=None,
                 fetch=True):
        info_url = urls["redditor_about_page"] % user_name
        super(Redditor, self).__init__(reddit_session, user_name, json_dict,
                                       fetch, info_url)
        self.name = user_name
        self._url = urls["redditor_page"] % user_name

    @limit_chars()
    def __str__(self):
        """Display the user's name."""
        return self.name.encode("utf8")

    @require_login
    def compose_message(self, subject, message):
        return self.reddit_session.compose_message(self, subject, message)

    @require_login
    def friend(self):
        """Friend the user."""
        _modify_relationship("friend")(self.reddit_session.user, self)

    @require_login
    def unfriend(self):
        """Unfriend the user."""
        _modify_relationship("friend", unlink=True)(self.reddit_session.user,
                                                    self)


class LoggedInRedditor(Redditor):
    """A class for a currently logged in redditor"""
    @require_login
    def my_reddits(self, limit=settings.DEFAULT_CONTENT_LIMIT):
        """Return all of the current user's subscribed subreddits."""
        return self.reddit_session._get_content(urls["my_reddits"],
                                                limit=limit)

    @require_login
    def my_moderation(self, limit=settings.DEFAULT_CONTENT_LIMIT):
        """Return all of the current user's subreddits that they moderate."""
        return self.reddit_session._get_content(urls["my_moderation"],
                                                limit=limit)

    @require_login
    def get_inbox(self):
        """Return a generator for inbox messages."""
        return self.reddit_session._get_content(urls['inbox'])

    @require_login
    def get_sent(self):
        """Return a generator for sent messages."""
        return self.reddit_session._get_content(urls['sent'])

    @require_login
    def get_modmail(self):
        """Return a generator for moderator messages."""
        return self.reddit_session._get_content(urls['moderator'])<|MERGE_RESOLUTION|>--- conflicted
+++ resolved
@@ -16,12 +16,7 @@
 import settings
 from base_objects import RedditContentObject
 from decorators import require_login
-<<<<<<< HEAD
-from helpers import _get_section
-=======
 from helpers import _get_section, _modify_relationship
-from settings import DEFAULT_CONTENT_LIMIT
->>>>>>> bb5e30c3
 from urls import urls
 from util import limit_chars
 
