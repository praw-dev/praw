--- conflicted
+++ resolved
@@ -18,10 +18,5 @@
     def test_str(self):
         conversation = ModmailConversation(self.reddit, _data={"id": "ik72"})
 
-<<<<<<< HEAD
         conversation = ModmailConversation(self.reddit, 'ik72')
-        assert str(conversation) == 'ModmailConversation_ik72'
-=======
-        conversation = ModmailConversation(self.reddit, "ik72")
-        assert str(conversation) == "ik72"
->>>>>>> 870e77d8
+        assert str(conversation) == 'ModmailConversation_ik72'