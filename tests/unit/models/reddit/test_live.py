--- conflicted
+++ resolved
@@ -52,14 +52,8 @@
         assert thread1 != thread2  # live thread ID in a URL is case sensitive
         assert thread2 != thread3
         assert thread1 != thread3
-<<<<<<< HEAD
         assert 'LiveUpdateEvent_dummy1' == thread1
         assert thread2 == 'LiveUpdateEvent_Dummy1'
-=======
-        assert "dummy1" == thread1
-        assert thread2 != "dummy1"
-        assert thread2 == "Dummy1"
->>>>>>> 870e77d8
 
     def test_getitem(self):
         thread_id = "dummy_thread_id"
@@ -87,21 +81,12 @@
             assert thread == other
 
     def test_repr(self):
-<<<<<<< HEAD
         thread = LiveThread(self.reddit, id='dummy')
         assert repr(thread) == "<LiveThread(id='dummy')>"
 
     def test_str(self):
         thread = LiveThread(self.reddit, id='dummy')
         assert str(thread) == 'LiveUpdateEvent_dummy'
-=======
-        thread = LiveThread(self.reddit, id="dummy")
-        assert repr(thread) == "LiveThread(id='dummy')"
-
-    def test_str(self):
-        thread = LiveThread(self.reddit, id="dummy")
-        assert str(thread) == "dummy"
->>>>>>> 870e77d8
 
 
 class TestLiveThreadContribution(UnitTest):
