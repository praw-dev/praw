--- conflicted
+++ resolved
@@ -824,15 +824,9 @@
     def test_repr(self):
         subreddit = self.reddit.subreddit(pytest.placeholders.test_subreddit)
         widgets = subreddit.widgets
-<<<<<<< HEAD
         assert ('SubredditWidgets(subreddit=<Subreddit'
                 "(display_name='{}')>)") \
             .format(pytest.placeholders.test_subreddit) == repr(widgets)
-=======
-        assert (
-            "SubredditWidgets(subreddit=Subreddit(display_name='" "{}'))"
-        ).format(pytest.placeholders.test_subreddit) == repr(widgets)
->>>>>>> 870e77d8
 
     def test_sidebar(self):
         subreddit = self.reddit.subreddit(pytest.placeholders.test_subreddit)
